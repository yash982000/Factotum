--- conflicted
+++ resolved
@@ -33,24 +33,7 @@
     }
 
     // Run function -> command body
-<<<<<<< HEAD
     async runCommand(message, { email }) {
-=======
-    async run(message, { email }) {
-        discordServices.deleteMessage(message);
-
-        // Make sure it is only used in the welcome channel
-        if (message.channel.id != discordServices.welcomeChannel) {
-            discordServices.sendMessageToMember(message.member, 'Hi, the !verify command is only available in the welcome channel!', true);
-            return;
-        }
-        // Make sure only guests can call this command
-        if (!(discordServices.checkForRole(message.member, discordServices.guestRole))) {
-            discordServices.sendMessageToMember(message.member, 'Hi there, it seems you have tried to verify your email when you ' +
-            'don\'t need it or you dont have the guest role.', true);
-            return;
-        }
->>>>>>> a096d776
 
         // let user know he has used the command incorrectly and exit
         if (email === '') {
@@ -72,59 +55,35 @@
                     .addField('Don\'t Forget!', 'Remember you need to !attend <your email> in the attend channel that will open a few hours before the hackathon begins.');
                 discordServices.replaceRoleToMember(message.member, discordServices.guestRole, discordServices.hackerRole);
                 discordServices.addRoleToMember(message.member,discordServices.stamp0Role);
-<<<<<<< HEAD
                 discordServices.discordLog(message.guild, "VERIFY SUCCESS : <@" + message.author.id + "> Verified email: " + email + " successfully and they are now a hacker!");
-=======
-                discordServices.discordLog(message.guild, "<@" + message.author.id + "> Verified email: " + email + " successfully and they are now a hacker!");
->>>>>>> a096d776
                 break;
             case firebaseServices.status.SPONSOR_SUCCESS:
                 embed.addField('You Have Been Verified!', 'Hi there sponsor, thank you very much for being part of HackCamp and for joining our discord!');
                 discordServices.replaceRoleToMember(message.member, discordServices.guestRole, discordServices.sponsorRole);
-<<<<<<< HEAD
                 discordServices.discordLog(message.guild, "VERIFY SUCCESS : <@" + message.author.id + "> Verified email: " + email + " successfully and they are now a sponsor!");
-=======
-                discordServices.discordLog(message.guild, "<@" + message.author.id + "> Verified email: " + email + " successfully and they are now a sponsor!");
->>>>>>> a096d776
                 break;
             case firebaseServices.status.MENTOR_SUCCESS:
                 embed.addField('You Have Been Verified!', 'Hi there mentor, thank you very much for being part of HackCamp and for joining our discord!');
                 discordServices.replaceRoleToMember(message.member, discordServices.guestRole, discordServices.mentorRole);
-<<<<<<< HEAD
                 discordServices.discordLog(message.guild, "VERIFY SUCCESS : <@" + message.author.id + "> Verified email: " + email + " successfully and he is now a mentor!");
-=======
-                discordServices.discordLog(message.guild, "<@" + message.author.id + "> Verified email: " + email + " successfully and he is now a mentor!");
->>>>>>> a096d776
                 break;
             case firebaseServices.status.STAFF_SUCCESS:
                 embed.addField('Welcome To Your Server!', 'Welcome to your discord server! If you need to know more about what I can do please call !help.');
                 discordServices.replaceRoleToMember(message.member, discordServices.guestRole, discordServices.staffRole);
-<<<<<<< HEAD
                 discordServices.discordLog(message.guild, "VERIFY SUCCESS : <@" + message.author.id + "> Verified email: " + email + " successfully and he is now a staff!");
-=======
-                discordServices.discordLog(message.guild, "<@" + message.author.id + "> Verified email: " + email + " successfully and he is now a staff!");
->>>>>>> a096d776
                 break;
             case firebaseServices.status.FAILURE:
                 embed.addField('ERROR 404', 'Hi there, the email you tried to verify yourself with is not' +
                 ' in our system, please make sure your email is well typed. If you think this is an error' +
                 ' please contact us in the welcome-support channel.')
                     .setColor('#fc1403');
-<<<<<<< HEAD
                 discordServices.discordLog(message.guild, 'VERIFY ERROR : <@' + message.author.id + '> Tried to verify email: ' + email + ' and faild! I couldnt find that email!');
-=======
-                discordServices.discordLog(message.guild, '<@' + message.author.id + '> Tried to verify email: ' + email + ' and faild! I couldnt find that email!');
->>>>>>> a096d776
                 break;
             default:
                 embed.addField('ERROR 401', 'Hi there, it seems the email you tried to verify with is already in use or you were not accepted! Please make ' +
                     'sure that you have the correct email. If you think this is an error please contact us in the welome-support channel.')
                     .setColor('#fc1403');
-<<<<<<< HEAD
                     discordServices.discordLog(message.guild, 'VERIFY WARNING : <@' + message.author.id + '> Tried to verify email: ' + email + ' and faild! He already verified or was not accepted!');
-=======
-                    discordServices.discordLog(message.guild, '<@' + message.author.id + '> Tried to verify email: ' + email + ' and faild! He already verified!');
->>>>>>> a096d776
                 break;
         }
         discordServices.sendMessageToMember(message.member, embed);
