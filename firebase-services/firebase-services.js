--- conflicted
+++ resolved
@@ -5,6 +5,20 @@
 // const db = firebase.firestore()
 const db = admin.firestore();
 module.exports.db = db;
+
+/**
+ * @typedef UserType
+ * @property {String} type
+ * @property {Boolean} isVerified
+ * @property {Date} timestamp
+ */
+
+/**
+ * @typedef FirebaseUser
+ * @property {String} email
+ * @property {String} discordId
+ * @property {UserType[]} types
+ */
 
 /**
  * Retrieves a question from the db that has not already been asked at the Discord Contests, then marks the question as having been 
@@ -27,20 +41,6 @@
 module.exports.getQuestion = getQuestion;
 
 /**
-<<<<<<< HEAD
- * @typedef UserType
- * @property {String} type
- * @property {Boolean} isVerified
- * @property {Date} timestamp
- */
-
-/**
- * @typedef FirebaseUser
- * @property {String} email
- * @property {String} discordId
- * @property {UserType[]} types
- */
-=======
  * Retrieves self-care reminder from the db that has not already been sent, 
  * then marks the reminder as having been asked in the db.
  * @returns {Object | null} - the data object of a reminder or null if no more reminders
@@ -60,7 +60,6 @@
 }
 module.exports.getReminder = getReminder;
 
->>>>>>> ee79222e
 
 /**
  * @typedef {Object} Member
@@ -201,7 +200,6 @@
     var user = (await userRef.get()).docs[0];
 
     if (user) {
-<<<<<<< HEAD
         let returnTypes = [];
 
         /** @type {FirebaseUser} */
@@ -222,18 +220,6 @@
         return returnTypes;
     } else {
         throw new Error('The email provided was not found!');
-=======
-        var data = user.data();
-        if (!data['isVerified']) {
-            user.ref.update({
-                'isVerified': true,
-                'discord-id': id,
-            });
-            return data['type'] == 'hacker' ? status.HACKER_SUCCESS : data['type'] == 'mentor' ? status.MENTOR_SUCCESS : data['type'] == 'sponsor' ? status.SPONSOR_SUCCESS : status.STAFF_SUCCESS;
-        } else {
-            return data['type'] == 'hacker' ? status.HACKER_IN_USE : data['type'] == 'mentor' ? status.MENTOR_IN_USE : data['type'] == 'sponsor' ? status.SPONSOR_IN_USE : status.STAFF_IN_USE;
-        }
->>>>>>> ee79222e
     }
 }
 module.exports.verify = verify;
@@ -250,7 +236,6 @@
     var user = (await userRef.get()).docs[0];
 
     if (user) {
-<<<<<<< HEAD
         /** @type {FirebaseUser} */
         var data = user.data();
 
@@ -259,10 +244,6 @@
                 value.isAttending = true;
                 value.AttendingTimestamp = admin.firestore.Timestamp.now();
             }
-=======
-        user.ref.update({
-            'isAttending': true,
->>>>>>> ee79222e
         });
 
         user.ref.update(data);
