// Discord.js commando requirements
const { Command } = require('discord.js-commando');
const firebaseWorkshops = require('../../firebase-services/firebase-services-workshops');
const firebaseServices = require('../../firebase-services/firebase-services');
const discordServices = require('../../discord-services');
const Discord = require('discord.js');

// Command export
module.exports = class InitWorkshop extends Command {
    constructor(client) {
        super(client, {
            name: 'initw',
            group: 'a_activity',
            memberName: 'initialize workshop funcitonality for activity',
            description: 'Will initialize the workshop functionality for the given workshop. General voice channel will be muted for all hackers.',
            guildOnly: true,
            args: [
                {
                    key: 'activityName',
                    prompt: 'the workshop name',
                    type: 'string',
                },
                {
                    key: 'categoryChannelKey',
                    prompt: 'snowflake of the activiti\'s category',
                    type: 'string',
                    default: '',
                },
                {
                    key: 'textChannelKey',
                    prompt: 'snowflake of the general text channel for the activity',
                    type: 'string',
                    default: '',
                },
                {
                    key: 'voiceChannelKey',
                    prompt: 'snowflake of the general voice channel for the activity',
                    type: 'string',
                    default: '',
                },
            ],
        });
    }

    // Run function -> command body
    async run(message, { activityName, categoryChannelKey, textChannelKey, voiceChannelKey}) {
        discordServices.deleteMessage(message);

        // make sure command is only used in the admin console
        if (!discordServices.isAdminConsole(message.channel)) {
            discordServices.replyAndDelete(message, 'This command can only be used in the admin console!');
            return;
        }
        // only memebers with the Hacker tag can run this command!
        if (!(discordServices.checkForRole(message.member, discordServices.staffRole))) {
            discordServices.replyAndDelete(message, 'You do not have permission for this command, only staff can use it!');
            return;
        }

        // get category
        if (categoryChannelKey === '') {
            var category = await message.guild.channels.cache.find(channel => channel.type === 'category' && channel.name.endsWith(activityName)).catch(console.error);
        } else {
            var category = message.guild.channels.resolve(categoryChannelKey);
        }
        

        // make sure the workshop exists, else return
        if (category === undefined) {
            discordServices.replyAndDelete(message, 'The activity named: ' + activityName + ', does not exist! Did not create voice channels.');
            return;
        }

        // grab general voice and update permission to no speak for attendees
        if (voiceChannelKey === '') {
            var generalVoice = await category.children.find(channel.type === 'voice'  && channel.name.endsWith(activityName + '-general-voice')).catch(console.error);
        } else {
            var generalVoice = message.guild.channels.resolve(voiceChannelKey);
        }
        
        generalVoice.updateOverwrite(discordServices.attendeeRole, {
            SPEAK: false
        }).catch(console.error);
        generalVoice.updateOverwrite(discordServices.mentorRole, {
            SPEAK: true,
            MOVE_MEMBERS: true,
        }).catch(console.error);
        generalVoice.updateOverwrite(discordServices.staffRole, {
            SPEAK: true,
            MOVE_MEMBERS: true,
        });

        // create TA console
        var taChannel = await message.guild.channels.create(':🧑🏽‍🏫:' + 'ta-console', {
            type: 'text', 
            parent: category, 
            topic: 'The TA console, here TAs can chat, communicate with the workshop lead, look at the wait list, and send polls!',
<<<<<<< HEAD
        }).catch(console.error);
        taChannel.updateOverwrite(discordServices.attendeeRole, {VIEW_CHANNEL: false}).catch(console.error);
        taChannel.updateOverwrite(discordServices.sponsorRole, {VIEW_CHANNEL: false}).catch(console.error);

        // create question and help channel for hackers
        var helpChannel = await message.guild.channels.create('🙋🏽' + 'assistance', { 
            type: 'text', 
            parent: category, 
            topic: 'For hackers to request help from TAs for this workshop, please don\'t send any other messages!'
        });
        // add helpChannel to the black list
        discordServices.blackList.set(helpChannel.id, 5000);
=======
        });
        taChannel.updateOverwrite(discordServices.attendeeRole, {VIEW_CHANNEL: false});
        taChannel.updateOverwrite(discordServices.sponsorRole, {VIEW_CHANNEL: false});

        ////// important variables
        // pullInFunctionality is default to true
        var pullInFunctonality = true;

        ////// important variables
        // pullInFunctionality is default to true
        var pullInFunctonality = true;
>>>>>>> 94a133d5

    // important variables and embeds
        // pullInFunctionality is default to true
        var pullInFunctonality = true;

        ////// TA Side
        // embed color for mentors
        var mentorColor = (await message.guild.roles.fetch(discordServices.mentorRole)).color;

        const taInfoEmbed = new Discord.MessageEmbed()
            .setTitle('TA Information')
            .setDescription('Please read this before the workshop starts!')
            .addField('Create Private Channels', 'If you can only see one voice channel called activity room, go to the staff console and add voice channels to this activity.')
            .addField('Keep Track Of', '* The wait list will udpate but won\'t notify you about it. Keep an eye on it!\n *The activity-banter channel for any questions!')
            .addField('Low Tech Solution', '* React to this message with 🤡 to enable the low tech solution! \n* This solution will disable the public voice channel ' +
            ' and disable the pull in functionality. \n* TAs will have to DM hackers that need help and then react to the wait list.')
            .setColor(mentorColor);
        taChannel.send(taInfoEmbed).then(msg => {
            msg.pin();

            msg.react('🤡');

            msg.awaitReactions((reaction, user) => !user.bot && reaction.emoji.name === '🤡', {max: 1}).then(collected => {
                // hide general voice channel
                var name = generalVoice.name;
                generalVoice.setName('HIDDEN-' + name).catch(console.error);
                generalVoice.updateOverwrite(discordServices.attendeeRole, {VIEW_CHANNEL: false});
                generalVoice.updateOverwrite(discordServices.sponsorRole, {VIEW_CHANNEL: false});

                // disable pull in functionality
                pullInFunctonality = false;

                // let TAs know about the change!
                taChannel.send('Low tech solution has been turned on!').then(msg => msg.delete({timeout: 5000}));
                msg.edit(msg.embeds[0].addField('Low Tech Solution Is On', 'To give assistance: \n* Send a DM to the highers member on the wait list \n* Then click on the emoji to remove them from the list!'));
<<<<<<< HEAD
                helpChannel.send(new Discord.MessageEmbed().setColor(discordServices.embedColor).setTitle('Quick Update!').setDescription('You do not need to join the ' +  discordServices.activityVoiceChannelName + ' voice channel. TAs will send you a DM when they are ready to assist you!'));
            }).catch(console.error);
        }).catch(console.error);
=======
            });
        });
>>>>>>> 94a133d5
        
        const consoleEmbed = new Discord.MessageEmbed()
            .setColor(mentorColor)
            .setTitle('Polling and Stamp Console')
            .setDescription('Here are some common polls you might want to use!')
            .addField('Stamp Distribution', '📇 Will activate a stamp distribution that will be open for ' + discordServices.stampCollectTime + ' seconds.')
            .addField('Speed Poll', '🏎️ Will send an embedded message asking how the speed is.')
            .addField('Difficulty Poll', '🎓 Will send an embedded message asking how the difficulty is.')
            .addField('Explanation Poll', '🧑‍🏫 Will send an embedded message asking how good the explanations are.');
        
        // send message
        taChannel.send(consoleEmbed).then((msg) => {
            msg.pin();

            var emojis = ['📇', '🏎️', '🎓', '🧑‍🏫'];

            emojis.forEach(emoji => msg.react(emoji));

            const collector = msg.createReactionCollector((reaction, user) => !user.bot && emojis.includes(reaction.emoji.name));

            collector.on('collect', async (reaction, user) => {
                var commandRegistry = this.client.registry;

                // emoji name
                var emojiName = reaction.emoji.name;

                // remove new reaction
                reaction.users.remove(user.id);

                if (emojiName === emojis[0]) {
                    commandRegistry.findCommands('distribute-stamp', true)[0].run(message, { activityName: activityName, timeLimit: discordServices.stampCollectTime, targetChannelKey: textChannelKey });
                } else if (emojiName === emojis[1]) {
                    commandRegistry.findCommands('workshop-polls', true)[0].run(message, { activityName: activityName, question: 'speed', targetChannelKey: textChannelKey });
                } else if (emojiName === emojis[2]) {
                    commandRegistry.findCommands('workshop-polls', true)[0].run(message, { activityName: activityName, question: 'difficulty', targetChannelKey: textChannelKey });
                } else if (emojiName === emojis[3]) {
                    commandRegistry.findCommands('workshop-polls', true)[0].run(message, { activityName: activityName, question: 'explanations', targetChannelKey: textChannelKey });
                }
            });
        }).catch(console.error);

        // embed message for TA console
        const taEmbed = new Discord.MessageEmbed()
            .setColor(mentorColor)
            .setTitle('Hackers in need of help waitlist')
            .setDescription('* Make sure you are on a private voice channel not the general voice channel \n* To get the next hacker that needs help click 🤝');

        // send taConsole message and react with emoji
        var taConsole = await taChannel.send(taEmbed);
        taConsole.pin();
        taConsole.react('🤝');


<<<<<<< HEAD
=======
        ////// Hacker Side
        // create question and help channel for hackers
        var helpChannel = await message.guild.channels.create('🙋🏽' + 'assistance', { 
            type: 'text', 
            parent: category, 
            topic: 'For hackers to request help from TAs for this workshop, please don\'t send any other messages!'
        });

        // add helpChannel to the black list
        discordServices.blackList.set(helpChannel.id, 5000);
>>>>>>> 94a133d5

    // Hacker Side
        // message embed for helpChannel
        const helpEmbed = new Discord.MessageEmbed()
            .setColor(discordServices.embedColor)
            .setTitle(activityName + ' Help Desk')
            .setDescription('Welcome to the ' + activityName + ' help desk. There are two ways to get help explained below:')
            .addField('Simple or Theoretical Questions', 'If you have simple or theory questions, use the !ask command on the text channel ' + '<#' + textChannelKey + '>' + '!')
            .addField('Advanced Question or Code Assistance', 'If you have a more advanced question, or need code assistance, click the 🧑🏽‍🏫 emoji for live TA assistance! Join the ' +  discordServices.activityVoiceChannelName + ' voice channel if not already there!');

        // send message with embed and react with emoji
        var helpMessage = await helpChannel.send(helpEmbed).catch(console.error);
        helpMessage.pin();
        helpMessage.react('🧑🏽‍🏫');

        // filter collector and event handler for help emoji from hackers
        const helpCollector = helpMessage.createReactionCollector((reaction, user) => !user.bot && reaction.emoji.name === '🧑🏽‍🏫');

        // wait list Collection
        // key -> user id
        // value -> username
        const waitlist = new Discord.Collection();

        helpCollector.on('collect', async (reaction, user) => {
            // remove the emoji
            reaction.users.remove(user.id);

            // check that the user is not already on the wait list
            if (waitlist.has(user.id)) {
                discordServices.sendMessageToMember(user, 'You are already on the TA wait list! A TA will get to you soon!', true);
                return;
            } else {
                var position = waitlist.array().length;
                // add user to wait list
                waitlist.set(user.id, user.username);
            }

            // collect the question the hacker has
            var qPromt = await helpChannel.send('<@' + user.id + '> Please send to this channel a one-liner of your problem or question. You have 20 seconds to respond');

            helpChannel.awaitMessages(m => m.author.id === user.id, { max: 1, time: 20000, error:['time'] }).then(async msgs => {
                // get question
                var question = msgs.first().content;

                const hackerEmbed = new Discord.MessageEmbed()
                    .setColor(discordServices.embedColor)
                    .setTitle('Hey there! We got you signed up to talk to a TA!')
                    .setDescription('You are number: ' + position + ' in the wait list.')
                    .addField(pullInFunctonality ? 'JOIN THE VOICE CHANNEL!' : 'KEEP AN EYE ON YOUR DMs', 
                    pullInFunctonality ? 'Sit tight in the voice channel. If you are not in the voice channel when its your turn you will be skipped, and we do not want that to happen!' :
                    'A TA will reach out to you soon via DM! Have your question ready and try to keep up with the workshop until then!');

                discordServices.sendMessageToMember(user, hackerEmbed);

                // update message embed with new user in list
                taConsole.edit(taConsole.embeds[0].addField(user.username, '<@' + user.id + '> has the question:' +  question));
                // send a quick message to let ta know a new user is on the wait list
                taChannel.send('A new hacker needs help!').then(msg => msg.delete({timeout: 3000}));

                // delete promt and user msg
                qPromt.delete();
                msgs.each(msg => msg.delete());
            }).catch(() => {
                qPromt.delete();
                helpChannel.send('<@' + user.id + '> Time is up! Write up your message and react again!').then(msg => msg.delete({timeout: 3000}));
            });
        });

        // add reacton to get next in this message!
        const getNextCollector = taConsole.createReactionCollector((reaction, user) => !user.bot && reaction.emoji.name === '🤝');

        getNextCollector.on('collect', (reaction, user) => {
            // remove the reaction
            reaction.users.remove(user.id);

            // check that there is someone to help
            if (waitlist.array().length === 0) {
                taChannel.send('<@' + user.id + '> No one to help right now!').then(msg => msg.delete({ timeout: 5000 }));
                return;
            }

            // if pullInFunctionality is turned off then then just remove from list
            if (!pullInFunctonality) {
                // remove hacker from wait list
                var hackerKey = waitlist.firstKey();
                waitlist.delete(hackerKey);

            } else {
                // grab the ta and their voice channel
                var ta = message.guild.member(user.id);
                var taVoice = ta.voice.channel;

                // check that the ta is in a voice channel
                if (taVoice === null || taVoice === undefined) {
                    taChannel.send('<@' + user.id + '> Please join a voice channel to assist hackers.').then(msg => msg.delete({ timeout: 5000 }));
                    return;
                }

                // get next user
                var hackerKey = waitlist.firstKey();
                waitlist.delete(hackerKey);
                var hacker = message.guild.member(hackerKey);

                // if status mentor in use there are no hackers in list
                if (hacker === undefined) {
                    taChannel.send('<@' + user.id + '> There are no hackers in need of help!').then(msg => msg.delete({ timeout: 5000 }));
                    return;
                }

                try {
                    hacker.voice.setChannel(taVoice);
                    discordServices.sendMessageToMember(hacker, 'TA is ready to help you! You are with them now!', true);
                    taChannel.send('<@' + user.id + '> A hacker was moved to your voice channel! Thanks for your help!!!').then(msg => msg.delete({ timeout: 5000 }));
                } catch (err) {
                    discordServices.sendMessageToMember(hacker, 'A TA was ready to talk to you, but we were not able to pull you to their voice ' +
                        'voice channel. Try again and make sure you are in the general voice channel!');
                    taChannel.send('<@' + user.id + '> We had someone that needed help, but we were unable to move them to your voice channel. ' +
                        'They have been notified and skipped. Please help someone else!').then(msg => msg.delete({ timeout: 8000 }));
                }
            }

            // remove hacker from the embed list
            taConsole.edit(taConsole.embeds[0].spliceFields(0, 1));
        });

        // report success of workshop creation
        discordServices.replyAndDelete(message, 'Activity named: ' + activityName + ' now has workshop functionality.');
    }

};<|MERGE_RESOLUTION|>--- conflicted
+++ resolved
@@ -95,10 +95,9 @@
             type: 'text', 
             parent: category, 
             topic: 'The TA console, here TAs can chat, communicate with the workshop lead, look at the wait list, and send polls!',
-<<<<<<< HEAD
-        }).catch(console.error);
-        taChannel.updateOverwrite(discordServices.attendeeRole, {VIEW_CHANNEL: false}).catch(console.error);
-        taChannel.updateOverwrite(discordServices.sponsorRole, {VIEW_CHANNEL: false}).catch(console.error);
+        });
+        taChannel.updateOverwrite(discordServices.attendeeRole, {VIEW_CHANNEL: false});
+        taChannel.updateOverwrite(discordServices.sponsorRole, {VIEW_CHANNEL: false});
 
         // create question and help channel for hackers
         var helpChannel = await message.guild.channels.create('🙋🏽' + 'assistance', { 
@@ -108,19 +107,6 @@
         });
         // add helpChannel to the black list
         discordServices.blackList.set(helpChannel.id, 5000);
-=======
-        });
-        taChannel.updateOverwrite(discordServices.attendeeRole, {VIEW_CHANNEL: false});
-        taChannel.updateOverwrite(discordServices.sponsorRole, {VIEW_CHANNEL: false});
-
-        ////// important variables
-        // pullInFunctionality is default to true
-        var pullInFunctonality = true;
-
-        ////// important variables
-        // pullInFunctionality is default to true
-        var pullInFunctonality = true;
->>>>>>> 94a133d5
 
     // important variables and embeds
         // pullInFunctionality is default to true
@@ -156,14 +142,9 @@
                 // let TAs know about the change!
                 taChannel.send('Low tech solution has been turned on!').then(msg => msg.delete({timeout: 5000}));
                 msg.edit(msg.embeds[0].addField('Low Tech Solution Is On', 'To give assistance: \n* Send a DM to the highers member on the wait list \n* Then click on the emoji to remove them from the list!'));
-<<<<<<< HEAD
                 helpChannel.send(new Discord.MessageEmbed().setColor(discordServices.embedColor).setTitle('Quick Update!').setDescription('You do not need to join the ' +  discordServices.activityVoiceChannelName + ' voice channel. TAs will send you a DM when they are ready to assist you!'));
-            }).catch(console.error);
-        }).catch(console.error);
-=======
             });
         });
->>>>>>> 94a133d5
         
         const consoleEmbed = new Discord.MessageEmbed()
             .setColor(mentorColor)
@@ -216,21 +197,6 @@
         taConsole.pin();
         taConsole.react('🤝');
 
-
-<<<<<<< HEAD
-=======
-        ////// Hacker Side
-        // create question and help channel for hackers
-        var helpChannel = await message.guild.channels.create('🙋🏽' + 'assistance', { 
-            type: 'text', 
-            parent: category, 
-            topic: 'For hackers to request help from TAs for this workshop, please don\'t send any other messages!'
-        });
-
-        // add helpChannel to the black list
-        discordServices.blackList.set(helpChannel.id, 5000);
->>>>>>> 94a133d5
-
     // Hacker Side
         // message embed for helpChannel
         const helpEmbed = new Discord.MessageEmbed()
