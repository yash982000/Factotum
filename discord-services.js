--- conflicted
+++ resolved
@@ -2,7 +2,6 @@
 const firebaseActivity = require('./firebase-services/firebase-services-activities');
 const Discord = require('discord.js');
 
-<<<<<<< HEAD
 // Available Roles
 var guestRole = '778651193362481213';
 var hackerRole = '738519785028976741';
@@ -28,31 +27,6 @@
 var stamp12Role = '777163524568776704';
 var stamp13Role = '784224112909221948';
 var stamp14Role = '784224898230779945';
-=======
-var guestRole = '774734424045649950';
-var hackerRole = '784252997327650816';
-var attendeeRole = '774735971375120404';
-var mentorRole = '774734376222195755';
-var sponsorRole = '774734345968812043';
-var staffRole = '774734326554296320';
-var adminRole = '773400712234663965';
-var everyoneRole = '772898802604310538';
-var stamp0Role = '781404710779224115';
-var stamp1Role = '781404761273794601';
-var stamp2Role = '781404770476097536';
-var stamp3Role = '781404766974640128';
-var stamp4Role = '781404765133078549';
-var stamp5Role = '784224898230779945';
-var stamp6Role = '781404768336609290';
-var stamp7Role = '784224981386133525';
-var stamp8Role = '784224964001005589';
-var stamp9Role = '781404767809044491';
-var stamp10Role = '781404771612622868';
-var stamp11Role = '781404769691631627';
-var stamp12Role = '782684483072950272';
-var stamp13Role = '782684457357410314';
-var stamp14Role = '784224112909221948';
->>>>>>> a096d776
 var stamp15Role = '784224924633923635';
 var stamp16Role = '784224943730327592';
 var stamp17Role = '781404770803908609';
@@ -140,7 +114,6 @@
 
 // console where most commands are accessible, only staff
 // should have access to this
-<<<<<<< HEAD
 var adminConsolChannel = '748955441484005488';
 module.exports.adminConsoleChannel = adminConsolChannel;
 // channel where the bot can log important things like verifications, 
@@ -148,15 +121,6 @@
 var adminLogChannel = '743197503884755045';
 // channel where the bot can ping members with DM off
 var botSupportChannel = '784910416224583751';
-=======
-var adminConsolChannel = '774754336215269386';
-// channel where the bot can log important things like verifications, 
-// clear chat calls, etc
-var adminLogChannel = '774754260570079252';
-// channel where the bot can ping members with DM off
-var botSupportChannel = '785083314553094164';
-
->>>>>>> a096d776
 
 // channel where guests will use the !verify command,
 // usualy the welcome channel
@@ -233,11 +197,7 @@
         // try one more time
         member.roles.add(addRole).catch(error => {
             // now send error to admins
-<<<<<<< HEAD
             discordLog(member.guild, '@everyone The member <@' + member.user.id + '> did not get the role ' + member.guild.roles.cache.get(addRole) +' please help me!');
-=======
-            discordLog(member.guild, '@everyone The member <@' + member.user.id + '> did not get the role' + member.guild.roles.cache.get(addRole) +' please help me!');
->>>>>>> a096d776
         });
     });
 }
