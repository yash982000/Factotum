// Firebase requirements
const firebase = require('firebase/app');
require('firebase/firestore');
const admin = require('firebase-admin');

// var to hold firestore
// const db = firebase.firestore()
const db = admin.firestore();
module.exports.db = db;


/**
 * @typedef FirebaseStatus
 * @property {String} HACKER_SUCCESS - hacker related job was successful
 * @property {String} HACKER_IN_USE - hacker related job was not successful due to operation already been done
 * @property {String} SPONSOR_SUCCESS - sponsor related job was successful
 * @property {String} SPONSOR_IN_USE - sponsor related job was not successful due to operation already been done
 * @property {String} MENTOR_SUCCESS - mentor related job was successful
 * @property {String} MENTOR_IN_USE - mentor related job was not successful due to operation already been done
 * @property {String} STAFF_SUCCESS - staff related job was successful
 * @property {String} STAFF_IN_USE - staff related job was not successful due to operation already been done
 * @property {String} FAILURE - the job was not successful due to an error or the user not being found
 */

/**
 * Different status used by firebase functions to let the user know what happened.
 * @type {FirebaseStatus}
 */
const status = {
    HACKER_SUCCESS: "C1",
    HACKER_IN_USE: "C2",
    SPONSOR_SUCCESS: "C3",
    SPONSOR_IN_USE: "C4",
    MENTOR_SUCCESS: "C5",
    MENTOR_IN_USE: "C6",
    STAFF_SUCCESS: "C7",
    STAFF_IN_USE: "C8",
    FAILURE: "C0",
}
module.exports.status = status;

/**
 * Retrieves a question from the db that has not already been asked at the Discord Contests, then marks the question as having been 
 * asked in the db.
 * @returns {Object | null} - the data object of a question or null if no more questions
 */
async function getQuestion() {
    //checks that the question has not been asked
    var qref = db.collection('questions').where('asked', '==', false).limit(1);
    var question = (await qref.get()).docs[0];
    //if there exists an unasked question, change its status to asked
    if (question != undefined) {
        question.ref.update({
            'asked': true,
        });
        return question.data();
    }
    return null;
}
module.exports.getQuestion = getQuestion;

/**
<<<<<<< HEAD
 * Retrieves self-care reminder from the db that has not already been sent, 
 * then marks the reminder as having been asked in the db.
 * @returns {Object | null} - the data object of a reminder or null if no more reminders
 */
async function getReminder() {
    //checks that the reminder has not been sent
    var qref = db.collection('reminders').where('sent', '==', false).limit(1);
    var reminder = (await qref.get()).docs[0];
    //if there reminder unsent, change its status to asked
    if (reminder != undefined) {
        reminder.ref.update({
            'sent' : true,
        });
        return reminder.data();
    }
    return null;
}
module.exports.getReminder = getReminder;

=======
 * @typedef {Object} Member
 * @property {String} email - the email of the member
 * @property {Boolean} isVerified - whether member has already verified
 * @property {String} type - role a member has in the server
 */

/**
 * Checks to see if the input email matches or is similar to emails in the database
 * Returns an array of objects containing emails that match or are similar, along with the verification status of each, 
 * and returns empty array if none match
 * @param {String} email - email to check
 * @returns {Promise<Array<Member>>} - array of members with similar emails to parameter email
 */
async function checkEmail(email) {
    const snapshot = (await db.collection('members').get()).docs; // retrieve snapshot as an array of documents in the Firestore
    var foundEmails = [];
    snapshot.forEach(memberDoc => {
        // compare each member's email with the given email
        if (memberDoc.get('email') != null) {
            let compare = memberDoc.get('email');
            // if the member's emails is similar to the given email, retrieve and add the email, verification status, and member type of
            // the member as an object to the array
            if (compareEmails(email.split('@')[0], compare.split('@')[0])) {
                foundEmails.push({
                    email: compare,
                    type: memberDoc.get('type')
                });
            };
        }
    });
    return foundEmails;
}
module.exports.checkEmail = checkEmail;

/**
 * Uses Levenshtein Distance to determine whether two emails are within 5 Levenshtein Distance
 * @param {String} searchEmail - email to search for similar emails for
 * @param {String} dbEmail - email from db to compare to searchEmail
 * @returns {Boolean} - Whether the two emails are similar
 */
function compareEmails(searchEmail, dbEmail) {
    // matrix to track Levenshtein Distance with
    var matrix = new Array(searchEmail.length);
    var searchEmailChars = searchEmail.split('');
    var dbEmailChars = dbEmail.split('');
    // initialize second dimension of matrix and set all elements to 0
    for (var i = 0; i < matrix.length; i++) {
        matrix[i] = new Array(dbEmail.length);
        for (var j = 0; j < matrix[i].length; j++) {
            matrix[i][j] = 0;
        }
    }
    // set all elements in the top row and left column to increment by 1
    for (var i = 1; i < searchEmail.length; i++) {
        matrix[i][0] = i;
    }
    for (var j = 1; j < dbEmail.length; j++) {
        matrix[0][j] = j;
    }
    // increment Levenshtein Distance by 1 if there is a letter inserted, deleted, or swapped; store the running tally in the corresponding
    // element of the matrix
    var substitutionCost;
    for (var j = 1; j < dbEmail.length; j++) {
        for (var i = 1; i < searchEmail.length; i++) {
            if (searchEmailChars[i] === dbEmailChars[j]) {
                substitutionCost = 0;
            } else {
                substitutionCost = 1;
            }
            matrix[i][j] = Math.min(matrix[i - 1][j] + 1, matrix[i][j - 1] + 1, matrix[i - 1][j - 1] + substitutionCost);
        }
    }
    return matrix[searchEmail.length - 1][dbEmail.length - 1] <= (Math.min(searchEmail.length, dbEmail.length) / 2);
}

/**
 * Finds the email of user with given first and last names 
 * @param {String} firstName - first name of member to match with database
 * @param {String} lastName - last name of member to match with database
 * @returns {String} - email of given member
 */
async function checkName(firstName, lastName) {
    const snapshot = (await db.collection('members').get()).docs; // snapshot of Firestore as array of documents
    snapshot.forEach(memberDoc => {
        if (memberDoc.get('firstName') != null && memberDoc.get('lastName') != null && memberDoc.get('firstName').toLowerCase() === firstName.toLowerCase()
            && memberDoc.get('lastName').toLowerCase() === lastName.toLowerCase()) { // for each document, check if first and last names match given names
            return memberDoc.get('email');
        }
    });
    return null;
}
module.exports.checkName = checkName;
>>>>>>> e4492cf9

/**
 * Adds new document in Firebase members collection for manually verified member
 * @param {String} email - email of member verified
 * @param {GuildMember} member - member verified
 * @param {String} type - type of participant verified
 */
async function addUserData(email, member, type) {
    var newDocument = db.collection('members').doc();
    if (type === 'hacker') {
        var verifyLearn = false;
        if (new Date() < new Date(2021, 1, 28)) {
            verifyLearn = true;
        }
        newDocument.set({
            'email': email,
            'type': 'hacker',
            'discord-id': member.id,
            'canVerifyLearn': true,
            'canVerifycmdf': true,
            'verifiedLearn': verifyLearn,
            'verifiedcmdf': !verifyLearn,
        });
    } else {
        newDocument.set({
            'email': email,
            'type': type,
            'discord-id': member.id,
            'verified': true,
        });
    }
}
module.exports.addUserData = addUserData;
/**
 * Verifies the any event member via their email.
 * @param {String} email - the user email
 * @param {String} id - the user's discord snowflake
 * @returns {Promise<FirebaseStatus>} - one of the status constants
 * @async
 */
async function verifyUser(email, id) {
    var userRef = db.collection('members').where('email', '==', email).limit(1);
    var user = (await userRef.get()).docs[0];

    if (user) {
        var data = user.data();
        if (!data['isVerified']) {
            user.ref.update({
                'isVerified': true,
                'discord-id': id,
            });
            return data['type'] == 'hacker' ? status.HACKER_SUCCESS : data['type'] == 'mentor' ? status.MENTOR_SUCCESS : data['type'] == 'sponsor' ? status.SPONSOR_SUCCESS : status.STAFF_SUCCESS;
        } else {
            return data['type'] == 'hacker' ? status.HACKER_IN_USE : data['type'] == 'mentor' ? status.MENTOR_IN_USE : data['type'] == 'sponsor' ? status.SPONSOR_IN_USE : status.STAFF_IN_USE;
        }
    }
    return status.FAILURE;
}
module.exports.verifyUser = verifyUser;

/**
 * Will set the isAttending field to true, finds user via discord-id.
 * @param {String} id - discord user ID to identify
 * @returns {Promise<FirebaseStatus>}
 * @async
 */
async function attendUser(id) {
    var userRef = db.collection('members').where('discord-id', '==', id).limit(1);
    var user = (await userRef.get()).docs[0];

    if (user) {
        user.ref.update({
            'isAttending': true,
        });

        return status.HACKER_SUCCESS;
    } else {
        return status.FAILURE;
    }
}
module.exports.attendUser = attendUser;

// /**
//  * Verify a hacker by their email. Will make sure the hacker was accepted.
//  * @param {String} email - the email of the hacker to verify
//  * @param {String} id - the user's discord id snowflake
//  * @private
//  * @returns {Promise<String>} - one of the status constants
//  */
// async function verifyHacker(email, id) {
//     var userRef = nwDB.collection('Hackathons').doc('nwHacks2021').collection('Applicants').where('basicInfo.email', '==', email).limit(1);
//     var user = (await userRef.get()).docs[0];

//     if (user != undefined) {
//         let data = user.data();
//         if (data['status'].applicationStatus === 'accepted' && (data['discord.isVerified'] == null || data['discord.isVerified'] == false) ) {
//             // user.ref.update({
//             //     'discord.id' : id,
//             //     'discord.isVerified' : true,
//             // });
//             return status.HACKER_SUCCESS;
//         } else return status.HACKER_IN_USE;
//     } else return status.FAILURE;
// }


// /**
//  * Verifies a discord member.
//  * @param {String} email - member's email with which to verify
//  * @param {String} id - member's discord id snowflake
//  * @returns {Promise<String>} - one of the status constants
//  */
// async function verify(email, id) {
//     // Check if hacker
//     var sts = await verifyHacker(email, id);
//     if(sts != status.FAILURE) {
//         return sts;
//     } else {
//         // check everything else
//         sts = await verifyUser(email, id);
//         return sts;
//     }
// }
// module.exports.verify = verify;

// // sets the attendance to true for this email, this only works with hackers!
// async function attendHacker(email) {
//     var userRef = nwDB.collection('Hackathons').doc('nwHacks2021').collection('Applicants').where('basicInfo.email', '==', email).limit(1);
//     var user = (await userRef.get()).docs[0];
//     if (user != undefined) {
//         data = user.data();
//         if (data['discord.isAttending'] == false) {
//             // user.ref.update({
//             //     'discord.isAttending' : true,
//             // });
//             return status.HACKER_SUCCESS;
//         } else if (data['discord.isAttending'] == true) {
//             return status.HACKER_IN_USE;
//         }
//     } else {
//         return status.FAILURE;
//     }
// }
// module.exports.attendHacker = attendHacker;<|MERGE_RESOLUTION|>--- conflicted
+++ resolved
@@ -60,7 +60,6 @@
 module.exports.getQuestion = getQuestion;
 
 /**
-<<<<<<< HEAD
  * Retrieves self-care reminder from the db that has not already been sent, 
  * then marks the reminder as having been asked in the db.
  * @returns {Object | null} - the data object of a reminder or null if no more reminders
@@ -80,7 +79,8 @@
 }
 module.exports.getReminder = getReminder;
 
-=======
+
+/**
  * @typedef {Object} Member
  * @property {String} email - the email of the member
  * @property {Boolean} isVerified - whether member has already verified
@@ -173,7 +173,6 @@
     return null;
 }
 module.exports.checkName = checkName;
->>>>>>> e4492cf9
 
 /**
  * Adds new document in Firebase members collection for manually verified member
