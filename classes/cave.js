--- conflicted
+++ resolved
@@ -330,9 +330,6 @@
         this.embedMessages.request = await (await this.publicChannels.outgoingTickets.send(requestTicketEmbed)).pin();
         this.embedMessages.request.react(this.caveOptions.emojis.requestTicketEmoji);
 
-<<<<<<< HEAD
-        const collector = this.embedMessages.request.createReactionCollector((reaction, user) => !user.bot && (this.emojis.has(reaction.emoji.name) || reaction.emoji.name === this.caveOptions.emojis.requestTicketEmoji.name));
-=======
         /**
          * collection of users already working on a ticket
          * @type {Discord.Collection<Discord.Snowflake, Discord.User | Discord.GuildMember>} - <ID, user | member>
@@ -340,7 +337,6 @@
         const usersSubmittingTicket = new Discord.Collection();
 
         const collector = this.embedMessages.request.createReactionCollector((reaction, user) => !user.bot && !usersSubmittingTicket.has(user.id) && (this.emojis.has(reaction.emoji.name) || reaction.emoji.name === this.caveOptions.requestTicketEmoji.name));
->>>>>>> 974df7dd
 
         collector.on('collect', async (reaction, user) => {
             // currently submitting a ticket
@@ -356,139 +352,31 @@
                 '\n* Mention your team members using @friendName .', 'string', this.publicChannels.outgoingTickets, user.id, 45);
 
             if (promptMsg === null) return;
-<<<<<<< HEAD
-
-            this.ticketCount++;
-
-=======
             else usersSubmittingTicket.delete(user.id);
->>>>>>> 974df7dd
 
             var roleId;
             if (this.emojis.has(reaction.emoji.name)) roleId = this.emojis.get(reaction.emoji.name).id;
             else roleId = this.caveOptions.role.id;
-<<<<<<< HEAD
-=======
-
-            /**
-             * @type {TicketInfo}
-             */
-            var ticketInfo = {
-                id: this.ticketCount,
-            };
 
             this.ticketCount ++;
 
->>>>>>> 974df7dd
             // the embed used in the incoming tickets channel to let mentors know about the question
             const incomingTicketEmbed = new Discord.MessageEmbed()
                 .setColor(this.caveOptions.color)
                 .setTitle('New Ticket! - ' + ticketInfo.id)
                 .setDescription('<@' + user.id + '> has the question: ' + promptMsg.content)
                 .addField('They are requesting:', '<@&' + roleId + '>')
-<<<<<<< HEAD
                 .addField('Can you help them?', 'If so, react to this message with ' + this.caveOptions.emojis.giveHelpEmoji.toString() + '.');
-=======
-                .addField('Can you help them?', 'If so, react to this message with ' + this.caveOptions.giveHelpEmoji.toString() + '.');
->>>>>>> 974df7dd
 
 
             let ticketMsg = await this.privateChannels.incomingTickets.send('<@&' + roleId + '>', incomingTicketEmbed);
-<<<<<<< HEAD
+
             ticketMsg.react(this.caveOptions.emojis.giveHelpEmoji);
 
             // initialize a ticket and add it to the Collection of active tickets
             var hackers = Array.from(promptMsg.mentions.users.values());
             let ticket = new Ticket(promptMsg.guild, promptMsg.content, this, user, hackers, this.ticketCount, ticketMsg, this.inactivePeriod, this.bufferTime);
             this.tickets.set(this.ticketCount, ticket);
-        });
-    }
-
-
-    /**
-=======
-            ticketMsg.react(this.caveOptions.giveHelpEmoji);
-
-            /**
-             * @type {Discord.Collection<Discord.Snowflake, Discord.GuildEmoji>} - <guild emoji snowflake, guild emoji>
-             */
-            const ticketEmojis = new Discord.Collection();
-            ticketEmojis.set(this.caveOptions.giveHelpEmoji.name, this.caveOptions.giveHelpEmoji);
-
-            /**
-             * The message with the information embed sent to the ticket channel.
-             * We have it up here for higher scope!
-             * @type {Discord.Message}
-             */
-            var openTicketEmbedMsg;
-
-            let ticketPermissions = {'VIEW_CHANNEL': true, 'USE_VAD': true, 'SEND_MESSAGES': true};
-
-            const ticketCollector = ticketMsg.createReactionCollector((reaction, user) => !user.bot && ticketEmojis.has(reaction.emoji.name));
-
-            ticketCollector.on('collect', async (reaction, helper) => {
-                if (reaction.emoji.name === this.caveOptions.joinTicketEmoji.name) {
-                    // add new mentor to existing ticket channels
-                    await ticketInfo.category.updateOverwrite(helper, ticketPermissions);
-                    ticketInfo.textChannel.send('<@' + helper.id + '> Has joined the ticket!').then(msg => msg.delete({timeout: 10000}));
-                    ticketInfo.userCount += 1;
-
-                    ticketMsg.edit(ticketMsg.embeds[0].addField('More hands on deck!', '<@' + helper.id + '> Joined the ticket!'));
-                    openTicketEmbedMsg.edit(openTicketEmbedMsg.embeds[0].addField('More hands on deck!', '<@' + helper.id + '> Joined the ticket!'));
-                } else {
-                    // close remove ticket collector
-                    reqTicketUserEmbedMsgcollector.stop();
-
-                    // edit incoming ticket with mentor information
-                    ticketMsg.edit(ticketMsg.embeds[0].addField('This ticket is being handled!', '<@' + helper.id + '> Is helping this team!')
-                                        .addField('Still want to help?', 'Click the ' + this.caveOptions.joinTicketEmoji.toString() + ' emoji to join the ticket!')
-                                        .setColor('#80c904'));
-                    ticketMsg.react(this.caveOptions.joinTicketEmoji);
-                    ticketEmojis.delete(this.caveOptions.giveHelpEmoji.name);
-                    ticketEmojis.set(this.caveOptions.joinTicketEmoji.name, this.caveOptions.joinTicketEmoji);
-
-                    // new ticket, create channels and add users
-                    ticketInfo = await this.createTicketChannels(reaction.message.guild.channels, ticketInfo);
-                    await ticketInfo.category.updateOverwrite(helper, ticketPermissions);
-                    await ticketInfo.category.updateOverwrite(user, ticketPermissions);
-                    promptMsg.mentions.users.forEach((user, snowflake, map) => ticketInfo.category.updateOverwrite(user, ticketPermissions));
-
-                    let leaveTicketEmoji = '👋🏽';
-
-                    openTicketEmbed.addField('Thank you for helping this team.', '<@' + helper.id + '> Best of luck!')
-                        .addField('When done:', '* React to this message with ' + leaveTicketEmoji + ' to lose access to these channels!');
-
-                    openTicketEmbedMsg = await ticketInfo.textChannel.send(openTicketEmbed);
-                    openTicketEmbedMsg.react(leaveTicketEmoji);
-
-                    // add the mentor, ticket author and his group
-                    ticketInfo.userCount += promptMsg.mentions.users.array().length + 2;
-
-                    // send message mentioning all the parties involved so they get a notification
-                    let notificationMessage = '<@' + helper.id + '> <@' + user.id + '>';
-                    promptMsg.mentions.users.forEach(user => notificationMessage.concat('<@' + user.id + '>'));
-                    ticketInfo.textChannel.send(notificationMessage).then(msg => msg.delete({timeout: 15000}));
-
-                    const looseAccessCollector = openTicketEmbedMsg.createReactionCollector((reaction, user) => !user.bot && reaction.emoji.name === leaveTicketEmoji);
-
-                    looseAccessCollector.on('collect', async (reaction, exitUser) => {
-                        ticketInfo.userCount -= 1;
-
-                        if (ticketInfo.userCount === 0) {
-                            ticketCollector.stop();
-                            looseAccessCollector.stop();
-                            await discordServices.deleteChannel(ticketInfo.voiceChannel);
-                            await discordServices.deleteChannel(ticketInfo.textChannel);
-                            await discordServices.deleteChannel(ticketInfo.category);
-
-                            ticketMsg.edit(ticketMsg.embeds[0].setColor('#128c1e').addField('Ticket Closed', 'This ticket has been closed!! Good job!'));
-                        } else {
-                            ticketInfo.category.updateOverwrite(exitUser, {VIEW_CHANNEL: false, SEND_MESSAGES: false, READ_MESSAGE_HISTORY: false});
-                        }
-                    });
-
-                }
-            });
 
             // let user know that ticket was submitted and give option to remove ticket
             let removeTicketEmoji = '⚔️';
@@ -524,42 +412,6 @@
 
 
     /**
-     * Creates the ticket category and channels.
-     * @param {Discord.GuildChannelManager} channelManager - the channel manger to use
-     * @param {TicketInfo} ticketInfo - the current ticket info to use
-     * @private
-     * @async
-     * @returns {Promise<TicketInfo>} - the ticket info object with all the channels created
-     */
-    async createTicketChannels(channelManager, ticketInfo = {}) {
-        ticketInfo.category = await channelManager.create(this.caveOptions.name + ' Ticket-' + ticketInfo?.id || 'uknown', {
-            type: 'category',
-            permissionOverwrites: [
-                {
-                    id: discordServices.everyoneRole,
-                    deny: ['VIEW_CHANNEL'],
-                }
-            ]
-        });
-
-        ticketInfo.textChannel = await channelManager.create('banter', {
-            type: 'text', 
-            parent: ticketInfo.category
-        });
-
-        ticketInfo.voiceChannel = await channelManager.create('discussion', {
-            type: 'voice', 
-            parent: ticketInfo.category
-        });
-
-        ticketInfo.userCount = 0;
-
-        return ticketInfo;
-    }
-
-
-    /**
->>>>>>> 974df7dd
      * Will send the cave console embed and create the collector.
      * @private
      * @async
@@ -633,7 +485,6 @@
             reaction.users.remove(admin.id);
 
             if (reaction.emoji.name === this.adminEmojis.first().name) {
-<<<<<<< HEAD
                 await this.newRole(adminConsole, promptUserId);
 
                 // let admin know the action was succesfull
@@ -758,14 +609,6 @@
                     }
                 }
             }
-
-=======
-                await this.newRole(adminConsole, admin.id);
-            }
-
-            // let admin know the action was succesfull
-            adminConsole.send('<@' + admin.id + '> The role has been added!').then(msg => msg.delete({timeout: 8000}));
->>>>>>> 974df7dd
         });
     }
 
