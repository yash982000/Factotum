const Discord = require('discord.js');
<<<<<<< HEAD
const winston = require('winston');
const BotGuild = require('./db/mongo/BotGuild');
=======

// Available Roles
var guestRole = '794063523625828403';
var hackerRole = '794063523625828404';
var attendeeRole = '794063523625828405';
var mentorRole = '794063523625828406';
var sponsorRole = '794063523625828407';
var staffRole = '794063523625828408';
var adminRole = '794063523625828409';
var everyoneRole = '794063523625828402';
var stamp0Role = '794281948079849512';
var stamp1Role = '776694051482107944';
var stamp2Role = '777163284679229461';
var stamp3Role = '777163346456870913';
var stamp4Role = '777163367814922250';
var stamp5Role = '777163388631253002';
var stamp6Role = '777163410269011990';
var stamp7Role = '777163427328163850';
var stamp8Role = '777163452560048168';
var stamp9Role = '777163468053938186';
var stamp10Role = '777163488019480586';
var stamp11Role = '777163506902237196';
var stamp12Role = '777163524568776704';
var stamp12Role = '777163524568776704';
var stamp13Role = '784224112909221948';
var stamp14Role = '784224898230779945';
var stamp15Role = '784224924633923635';
var stamp16Role = '784224943730327592';
var stamp17Role = '781404770803908609';
var stamp18Role = '781404769133527040';
var stamp19Role = '784224999698726942';
var stamp20Role = '784225017172590622';
module.exports.everyoneRole = everyoneRole;
module.exports.hackerRole = hackerRole;
module.exports.guestRole = guestRole;
module.exports.adminRole = adminRole;
module.exports.attendeeRole = attendeeRole;
module.exports.mentorRole = mentorRole;
module.exports.sponsorRole = sponsorRole;
module.exports.staffRole = staffRole;
module.exports.stamp0Role = stamp0Role;
module.exports.stamp1Role = stamp1Role;
module.exports.stamp2Role = stamp2Role;
module.exports.stamp3Role = stamp3Role;
module.exports.stamp4Role = stamp4Role;
module.exports.stamp5Role = stamp5Role;
module.exports.stamp6Role = stamp6Role;
module.exports.stamp7Role = stamp7Role;
module.exports.stamp8Role = stamp8Role;
module.exports.stamp9Role = stamp9Role;
module.exports.stamp10Role = stamp10Role;
module.exports.stamp11Role = stamp11Role;
module.exports.stamp12Role = stamp12Role;
module.exports.stamp13Role = stamp13Role;
module.exports.stamp14Role = stamp14Role;
module.exports.stamp15Role = stamp15Role;
module.exports.stamp16Role = stamp16Role;
module.exports.stamp17Role = stamp17Role;
module.exports.stamp18Role = stamp18Role;
module.exports.stamp19Role = stamp19Role;
module.exports.stamp20Role = stamp20Role;

/**
 * A collection of all the stamp roles.
 * @type {Discord.Collection<Number, String>} - <StampNumber, roleID>
 */
var stampRoles = new Discord.Collection();
let listOfStampRoles = [stamp0Role, stamp1Role, stamp2Role, stamp3Role, stamp4Role, stamp5Role, stamp6Role, stamp7Role, stamp8Role, stamp9Role, stamp10Role, stamp11Role,
    stamp12Role, stamp13Role, stamp14Role, stamp15Role, stamp16Role, stamp17Role, stamp18Role, stamp19Role, stamp20Role];
listOfStampRoles.forEach((value, index) => stampRoles.set(index, value));
module.exports.stampRoles = stampRoles;


var embedColor = '#26fff4';
module.exports.embedColor = embedColor;

var questionEmbedColor = '#f4ff26';
module.exports.questionEmbedColor = questionEmbedColor;

var announcementEmbedColor = '#9352d9';
module.exports.announcementEmbedColor = announcementEmbedColor;

var tfTeamEmbedColor = '#60c2e6';
module.exports.tfTeamEmbedColor = tfTeamEmbedColor;

var tfHackerEmbedColor = '#d470cd';
module.exports.tfHackerEmbedColor = tfHackerEmbedColor;

var specialDMEmbedColor = '#fc6b03';
module.exports.specialDMEmbedColor = specialDMEmbedColor;

/**
 * A list of channels where messages will get deleted after x amount of tipe
 * @type {Map<Discord.Snowflake, Number>} - <text channel snowflake, Number>
 */
const blackList = new Map();
module.exports.blackList = blackList;

var stampCollectTime = 60;
module.exports.stampCollectTime = stampCollectTime;

// Common channels

// announcement channel
var announcementChannel = '794282648104468510';
module.exports.announcementChannel = announcementChannel;
>>>>>>> da85051d

// where hackers join the wait list to talk to a sponsor
// at the moment its only one, planned to extend to multiple
var boothingWaitList = '748370272049954927'; // TODO
module.exports.boothingWaitList = boothingWaitList;
// only sponsors should have access to this channel, this is
// where they accept/get the next group to talk to them
var sponsorConsoleChannel = '748397163997954108'; // TODO
module.exports.sponsorConsoleChannel = sponsorConsoleChannel;
// the category where the sponsorConsole and boothingWaitlist
// channels are, used to add more private voice channels
var sponsorCategory = '738528333935018034'; // TODO
module.exports.sponsorCategory = sponsorCategory;

<<<<<<< HEAD
=======
// console where most commands are accessible, only staff
// should have access to this
var adminConsolChannel = '794063525563727875';
module.exports.adminConsoleChannel = adminConsolChannel;
// channel where the bot can log important things like verifications, 
// clear chat calls, etc
var adminLogChannel = '794063525563727873';
// channel where the bot can ping members with DM off
var botSupportChannel = '794063524212899886';

// channel where guests will use the !verify command,
// usualy the welcome channel
var welcomeChannel = '794063524212899881';
module.exports.welcomeChannel = welcomeChannel;
var welcomeSupport = '794063524212899882';
module.exports.welcomeSupport = welcomeSupport;

// where hackers can emoji to let the bot know if they are looking
// for a team or a hacker(s)
var teamformationChannel = '794063524656971844';
module.exports.teamformationChannel = teamformationChannel;
// channel where team bios are posted, hackers shouldn't be able to post
var recruitingChannel = '794063524656971845';
module.exports.recruitingChannel = recruitingChannel;
// channel where hacker bios are posted, hackers shouldn't be able to post
var lookingforteamChannel = '794063525022007316';
module.exports.lookingforteamChannel = lookingforteamChannel;

>>>>>>> da85051d
/**
 * Checks if the member has a role, returns true if it does
 * @param {Discord.GuildMember} member - member to check role
 * @param {Discord.Snowflake} role - role ID to check for
 */
<<<<<<< HEAD
=======
var teamRouletteChannel = '794727255166681118';
module.exports.teamRouletteChannel = teamRouletteChannel;

// where hackers and other users can call the !createchannel command
// to create new private channels for them and their team
var channelcreationChannel = '794063525785763865';
module.exports.channelcreationChannel = channelcreationChannel;

// where the bot will send reports to
// should be a admin or mod only channel
var incomingReportChannel = '794063525785763860';
module.exports.incomingReportChannel = incomingReportChannel;


// naming conventions

var activityTextChannelName = 'activity-banter';
module.exports.activityTextChannelName = activityTextChannelName;

var activityVoiceChannelName = 'activity-room';
module.exports.activityVoiceChannelName = activityVoiceChannelName;


// helper function

// Checks if the memeber has a role, returns true if it does
>>>>>>> da85051d
function checkForRole(member, role) {
    winston.loggers.get(member.guild.id).verbose(`A role check was requested. Role ID: ${role}. Member ID: ${member.id}`);
    return member.roles.cache.has(role);
}
module.exports.checkForRole = checkForRole;

/**
 * Will send a message to a text channel and ping the user, can be deleted after a timeout.
 * @param {Discord.TextChannel} channel - the channel to send the message to
 * @param {Discord.Snowflake} userId - the user to tag on the message
 * @param {String} message - the message to send
 * @param {Number} timeout - timeout before delete if any, in seconds
 * @async
 * @returns {Promise<Discord.Message>}
 */
async function sendMsgToChannel(channel, userId, message, timeout = 0) {
    let msg = await channel.send('<@' + userId + '> ' + message);

    if (timeout) msg.delete({timeout: timeout * 1000}); // convert to milliseconds
    winston.loggers.get(channel.guild.id).verbose(`A message has been sent to the channel ${channel.name} for the user with id ${userId} ${timeout === 0 ? 'with no timeout requested' : 'with a ' + timeout + ' second timeout.'}`);
    return msg;
}
module.exports.sendMsgToChannel = sendMsgToChannel;

/**
 * Send a Direct message to a member, option to delete after 10 seconds
 * @param {Discord.User | Discord.GuildMember} member - the user or member to send a DM to
 * @param {String | Discord.MessageEmbed} message - the message to send
 * @param {Boolean} isDelete - weather to delete message after 10 seconds
 * @async
 * @return {Promise<Discord.Message>}
 */
async function sendMessageToMember(member, message, isDelete = false) {
    return await member.send(message).then(msg => {
        winston.loggers.get(member?.guild?.id || 'main').verbose(`A DM message was sent to user with id ${member.id}.`);
        if (isDelete === true) {
            msg.delete({timeout: 60000})
        }
        return msg;
    }).catch(async error => {
        if (error.code === 50007) {
            winston.loggers.get(member.guild.id).warning(`A DM message was sent to user with id ${member.id} but failed, he has been asked to fix this problem!`);
            let botGuild;
            if (member?.guild) botGuild = await BotGuild.findById(member.guild.id);
            else {
                winston.loggers.get(member.guild.id).error(`While trying to help a user to get my DMs I could not find a botGuild for which this member is in. I could not help him!`);
                throw Error(`I could not help ${member.id} due to not finding the guild he is trying to access. I need a member and not a user!`);
            }

            member.guild.channels.resolve(botGuild.channelIDs.botSupportChannel).send('<@' + member.id + '> I couldn\'t reach you :(. Please turn on server DMs, explained in this link: https://support.discord.com/hc/en-us/articles/217916488-Blocking-Privacy-Settings-');
        } else {
            throw error;
        }
    });
    
}
module.exports.sendMessageToMember = sendMessageToMember;


/**
 * @typedef FieldInfo
 * @property {String} title - field title
 * @property {String} description - field description
 */

/**
 * @typedef EmbedOptions
 * @property {String} title - embed title
 * @property {String} description - embed description
 * @property {String} color - embed color
 * @property {Array<FieldInfo>} fields - embed fields
 */

/**
 * Sends an embed to a user via DM. Title and description are required, color and fields are optional.
 * @param {Discord.User | Discord.GuildMember} member - member to send embed to
 * @param {EmbedOptions} embedOptions - embed information
 * @param {Boolean} isDelete - should the message be deleted after some time?
 * @async
 * @returns {Promise<Discord.Message>}
 */
async function sendEmbedToMember(member, embedOptions, isDelete = false) {
    // check embedOptions
    if (embedOptions?.title === undefined || embedOptions?.title === '') throw new Error('A title is needed for the embed!');
    if (embedOptions?.description === undefined || embedOptions?.description === '') throw new Error('A description is needed for the embed!');
    if (embedOptions?.color === undefined || embedOptions?.color === '') embedOptions.color === '#ff0000';

    let embed = new Discord.MessageEmbed().setColor(embedOptions.color)
                        .setTitle(embedOptions.title)
                        .setDescription(embedOptions.description)
                        .setTimestamp();

    if (embedOptions?.fields) embedOptions.fields.forEach((fieldInfo, index) => embed.addField(fieldInfo.title, fieldInfo.description));

    return sendMessageToMember(member, embed, isDelete);
}
module.exports.sendEmbedToMember = sendEmbedToMember;

/**
 * Add a role to a member
 * @param {Discord.GuildMember} member - the guild member to give a role to
 * @param {Discord.RoleResolvable} addRole - the role to add to the member
 */
function addRoleToMember(member, addRole) {
    let role = member.guild.roles.resolve(addRole);
    member.roles.add(addRole).catch(error => {
        // try one more time
        member.roles.add(addRole).catch(error => {
            // now send error to admins
            discordLog(member.guild, '@everyone The member <@' + member.id + '> did not get the role <@&' + role.id +'> please help me!');
            winston.loggers.get(member.guild.id).error(`Could not give the member with id ${member.id} the role ${role.name} with id ${role.id}. The following error ocurred: ${error.name} - ${error.message}.`, { event: "Error", data: error });
        });
    });
    winston.loggers.get(member.guild.id).verbose(`A member with id ${member.id} was given the role ${role.name} with id ${role.id}`);
}
module.exports.addRoleToMember = addRoleToMember;

/**
 * Remove a role to a member
 * @param {Discord.GuildMember} member - the guild member to give a role to
 * @param {Discord.RoleResolvable} removeRole - the role to add to the member
 */
function removeRolToMember(member, removeRole) {
    let role = member.guild.roles.resolve(removeRole);
    member.roles.remove(removeRole).catch(error => {
        // try one more time
        member.roles.remove(removeRole).catch(error => {
            // now send error to admins
            discordLog(member.guild, '@everyone The member <@' + member.user.id + '> did not loose the role ' + member.guild.roles.cache.get(removeRole).id + ', please help me!');
            winston.loggers.get(member.guild.id).error(`Could not remove the member with id ${member.id} the role ${role.name} with id ${role.id}. The following error ocurred: ${error.name} - ${error.message}.`);
        });
    });
    winston.loggers.get(member.guild.id).verbose(`A member with id ${member.id} lost the role ${role.name} with id ${role.id}`);
}
module.exports.removeRolToMember = removeRolToMember;

/**
 * Replaces one role for the other
 * @param {Discord.GuildMember} member - member to change roles to
 * @param {Discord.RoleResolvable} removeRole - role to remove
 * @param {Discord.RoleResolvable} addRole - role to add
 */
function replaceRoleToMember(member, removeRole, addRole) {
    addRoleToMember(member, addRole);
    removeRolToMember(member, removeRole);
}
module.exports.replaceRoleToMember = replaceRoleToMember;

/**
 * Log a message on the log channel
 * @param {Discord.Guild} guild - the guild being used
 * @param {String | Discord.MessageEmbed} message - message to send to the log channel
 * @async
 */
async function discordLog(guild, message) {
    let botGuild = await BotGuild.findById(guild.id);
    if (botGuild?.channelIDs?.adminLog) {
        guild.channels.cache.get(botGuild.channelIDs.adminLog).send(message);
        winston.loggers.get(guild.id).silly(`The following was logged to discord: ${message}`);
    }
    else winston.loggers.get(guild.id).error(`I was not able to log something to discord!! I could not find the botGuild or the adminLog channel!`);
}
module.exports.discordLog = discordLog;

/**
 * Reply to message and delete 5 seconds later
 * @param {Discord.Message} message - the message to reply to
 * @param {String} reply - the string to reply
 */
async function replyAndDelete(message, reply) {
    var msg = await message.reply(reply);
    msg.delete({timeout: 5000});
    winston.loggers.get(message?.guild.id || 'main').verbose(`A message with id ${message.id} is being replied to and then the reply is being deleted.`);
}
module.exports.replyAndDelete = replyAndDelete;

/**
 * Deletes a message if the message hasn't been deleted already
 * @param {Discord.Message} message - the message to delete
 * @param {Number} timeout - the time to wait in milliseconds
 */
function deleteMessage(message, timeout = 0) {
    if (!message.deleted && message.deletable &&  message.channel.type != 'dm') {
        winston.loggers.get(message.guild.id).verbose(`A message with id ${message.id} in the guild channel ${message.channel.name} with id ${message.channel.id} was deleted.`);
        message.delete({timeout: timeout});
    } else if (message.channel.type === 'dm' && message.author.bot) {
        winston.loggers.get('main').verbose(`A message with id ${message.id} in a DM channel with user id ${message.channel.recipient.id} from the bot was deleted.`);
        message.delete({timeout: timeout})
    } else {
        winston.loggers.get(message?.guild.id | 'main').warning(`A message with id ${message.id} in a DM channel from user with id ${message.author.id} tried to be deleted but was not possible.`);
    }
}
module.exports.deleteMessage = deleteMessage;

/**
 * Delete the given channel if it is not deleted already
 * @param {Discord.TextChannel} channel 
 */
async function deleteChannel(channel) {
    if (!channel.deleted && channel.deletable) {
        winston.loggers.get(channel.guild.id).verbose(`The channel ${channel.name} with id ${channel.id} was deleted.`);
        await channel.delete().catch(console.error);
    } else {
        winston.loggers.get(channel.guild.id).warning(`The channel ${channel?.name} with id ${channel?.id} tried to be deleted but was not possible!`);
    }
}
module.exports.deleteChannel = deleteChannel;

/**
 * Returns a random color as a hex string.
 * @returns {String} - hex color
 */
function randomColor() {
    winston.loggers.get('main').silly(`A random color has been used!`);
    return Math.floor(Math.random()*16777215).toString(16);
}
module.exports.randomColor = randomColor;

/**
 * Validates an email using a reg exp.
 * @param {String} email - the email to validate
 * @returns {Boolean} true if valid email, false otherwise
 */
function validateEmail(email) {
    winston.loggers.get('main').silly(`An email has been validated!`);

    // make email lowercase
    email = email.toLowerCase();

    // regex to validate email
    const re = /^(([^<>()[\]\.,;:\s@\"]+(\.[^<>()[\]\.,;:\s@\"]+)*)|(\".+\"))@(([^<>()[\]\.,;:\s@\"]+\.)+[^<>()[\]\.,;:\s@\"]{2,})$/i;

    // let user know he has used the command incorrectly and exit
    if (email === '' || !re.test(email)) {
        
        return false;
    } else {
        return true;
    }
}
module.exports.validateEmail = validateEmail;<|MERGE_RESOLUTION|>--- conflicted
+++ resolved
@@ -1,115 +1,6 @@
 const Discord = require('discord.js');
-<<<<<<< HEAD
 const winston = require('winston');
 const BotGuild = require('./db/mongo/BotGuild');
-=======
-
-// Available Roles
-var guestRole = '794063523625828403';
-var hackerRole = '794063523625828404';
-var attendeeRole = '794063523625828405';
-var mentorRole = '794063523625828406';
-var sponsorRole = '794063523625828407';
-var staffRole = '794063523625828408';
-var adminRole = '794063523625828409';
-var everyoneRole = '794063523625828402';
-var stamp0Role = '794281948079849512';
-var stamp1Role = '776694051482107944';
-var stamp2Role = '777163284679229461';
-var stamp3Role = '777163346456870913';
-var stamp4Role = '777163367814922250';
-var stamp5Role = '777163388631253002';
-var stamp6Role = '777163410269011990';
-var stamp7Role = '777163427328163850';
-var stamp8Role = '777163452560048168';
-var stamp9Role = '777163468053938186';
-var stamp10Role = '777163488019480586';
-var stamp11Role = '777163506902237196';
-var stamp12Role = '777163524568776704';
-var stamp12Role = '777163524568776704';
-var stamp13Role = '784224112909221948';
-var stamp14Role = '784224898230779945';
-var stamp15Role = '784224924633923635';
-var stamp16Role = '784224943730327592';
-var stamp17Role = '781404770803908609';
-var stamp18Role = '781404769133527040';
-var stamp19Role = '784224999698726942';
-var stamp20Role = '784225017172590622';
-module.exports.everyoneRole = everyoneRole;
-module.exports.hackerRole = hackerRole;
-module.exports.guestRole = guestRole;
-module.exports.adminRole = adminRole;
-module.exports.attendeeRole = attendeeRole;
-module.exports.mentorRole = mentorRole;
-module.exports.sponsorRole = sponsorRole;
-module.exports.staffRole = staffRole;
-module.exports.stamp0Role = stamp0Role;
-module.exports.stamp1Role = stamp1Role;
-module.exports.stamp2Role = stamp2Role;
-module.exports.stamp3Role = stamp3Role;
-module.exports.stamp4Role = stamp4Role;
-module.exports.stamp5Role = stamp5Role;
-module.exports.stamp6Role = stamp6Role;
-module.exports.stamp7Role = stamp7Role;
-module.exports.stamp8Role = stamp8Role;
-module.exports.stamp9Role = stamp9Role;
-module.exports.stamp10Role = stamp10Role;
-module.exports.stamp11Role = stamp11Role;
-module.exports.stamp12Role = stamp12Role;
-module.exports.stamp13Role = stamp13Role;
-module.exports.stamp14Role = stamp14Role;
-module.exports.stamp15Role = stamp15Role;
-module.exports.stamp16Role = stamp16Role;
-module.exports.stamp17Role = stamp17Role;
-module.exports.stamp18Role = stamp18Role;
-module.exports.stamp19Role = stamp19Role;
-module.exports.stamp20Role = stamp20Role;
-
-/**
- * A collection of all the stamp roles.
- * @type {Discord.Collection<Number, String>} - <StampNumber, roleID>
- */
-var stampRoles = new Discord.Collection();
-let listOfStampRoles = [stamp0Role, stamp1Role, stamp2Role, stamp3Role, stamp4Role, stamp5Role, stamp6Role, stamp7Role, stamp8Role, stamp9Role, stamp10Role, stamp11Role,
-    stamp12Role, stamp13Role, stamp14Role, stamp15Role, stamp16Role, stamp17Role, stamp18Role, stamp19Role, stamp20Role];
-listOfStampRoles.forEach((value, index) => stampRoles.set(index, value));
-module.exports.stampRoles = stampRoles;
-
-
-var embedColor = '#26fff4';
-module.exports.embedColor = embedColor;
-
-var questionEmbedColor = '#f4ff26';
-module.exports.questionEmbedColor = questionEmbedColor;
-
-var announcementEmbedColor = '#9352d9';
-module.exports.announcementEmbedColor = announcementEmbedColor;
-
-var tfTeamEmbedColor = '#60c2e6';
-module.exports.tfTeamEmbedColor = tfTeamEmbedColor;
-
-var tfHackerEmbedColor = '#d470cd';
-module.exports.tfHackerEmbedColor = tfHackerEmbedColor;
-
-var specialDMEmbedColor = '#fc6b03';
-module.exports.specialDMEmbedColor = specialDMEmbedColor;
-
-/**
- * A list of channels where messages will get deleted after x amount of tipe
- * @type {Map<Discord.Snowflake, Number>} - <text channel snowflake, Number>
- */
-const blackList = new Map();
-module.exports.blackList = blackList;
-
-var stampCollectTime = 60;
-module.exports.stampCollectTime = stampCollectTime;
-
-// Common channels
-
-// announcement channel
-var announcementChannel = '794282648104468510';
-module.exports.announcementChannel = announcementChannel;
->>>>>>> da85051d
 
 // where hackers join the wait list to talk to a sponsor
 // at the moment its only one, planned to extend to multiple
@@ -124,71 +15,11 @@
 var sponsorCategory = '738528333935018034'; // TODO
 module.exports.sponsorCategory = sponsorCategory;
 
-<<<<<<< HEAD
-=======
-// console where most commands are accessible, only staff
-// should have access to this
-var adminConsolChannel = '794063525563727875';
-module.exports.adminConsoleChannel = adminConsolChannel;
-// channel where the bot can log important things like verifications, 
-// clear chat calls, etc
-var adminLogChannel = '794063525563727873';
-// channel where the bot can ping members with DM off
-var botSupportChannel = '794063524212899886';
-
-// channel where guests will use the !verify command,
-// usualy the welcome channel
-var welcomeChannel = '794063524212899881';
-module.exports.welcomeChannel = welcomeChannel;
-var welcomeSupport = '794063524212899882';
-module.exports.welcomeSupport = welcomeSupport;
-
-// where hackers can emoji to let the bot know if they are looking
-// for a team or a hacker(s)
-var teamformationChannel = '794063524656971844';
-module.exports.teamformationChannel = teamformationChannel;
-// channel where team bios are posted, hackers shouldn't be able to post
-var recruitingChannel = '794063524656971845';
-module.exports.recruitingChannel = recruitingChannel;
-// channel where hacker bios are posted, hackers shouldn't be able to post
-var lookingforteamChannel = '794063525022007316';
-module.exports.lookingforteamChannel = lookingforteamChannel;
-
->>>>>>> da85051d
 /**
  * Checks if the member has a role, returns true if it does
  * @param {Discord.GuildMember} member - member to check role
  * @param {Discord.Snowflake} role - role ID to check for
  */
-<<<<<<< HEAD
-=======
-var teamRouletteChannel = '794727255166681118';
-module.exports.teamRouletteChannel = teamRouletteChannel;
-
-// where hackers and other users can call the !createchannel command
-// to create new private channels for them and their team
-var channelcreationChannel = '794063525785763865';
-module.exports.channelcreationChannel = channelcreationChannel;
-
-// where the bot will send reports to
-// should be a admin or mod only channel
-var incomingReportChannel = '794063525785763860';
-module.exports.incomingReportChannel = incomingReportChannel;
-
-
-// naming conventions
-
-var activityTextChannelName = 'activity-banter';
-module.exports.activityTextChannelName = activityTextChannelName;
-
-var activityVoiceChannelName = 'activity-room';
-module.exports.activityVoiceChannelName = activityVoiceChannelName;
-
-
-// helper function
-
-// Checks if the memeber has a role, returns true if it does
->>>>>>> da85051d
 function checkForRole(member, role) {
     winston.loggers.get(member.guild.id).verbose(`A role check was requested. Role ID: ${role}. Member ID: ${member.id}`);
     return member.roles.cache.has(role);
