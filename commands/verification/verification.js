--- conflicted
+++ resolved
@@ -64,37 +64,14 @@
                 discordServices.discordLog(message.guild, "Verified email " + email + " successfully and they are now a hacker!");
                 break;
             case firebaseServices.status.SPONSOR_SUCCESS:
-<<<<<<< HEAD
-                discordServices.sendMessageToMember(message.member, 'Hi there sponsor, thank you very much for being part of HackCamp 2020 and for joining our discord!');
-                discordServices.replaceRoleToMember(message.member, discordServices.guestRole, discordServices.sponsorRole);
-                discordServices.discordLog(message.guild, "Verified email " + email +
-                    " successfully and he is now a sponsor!");
-                break;
-            case firebaseServices.status.SPONSOR_IN_USE:
-                discordServices.sendMessageToMember(message.member, 'Hi there sponsor, thank you very much for being part of HackCamp 2020, we would love to give you access ' +
-                'to our discord but the email you used to verify is already in use! If you think this is a mistake in our part please ' + 
-                'let us know in the welcome-support channel.');
-                break;
-            case firebaseServices.status.MENTOR_SUCCESS:
-                discordServices.sendMessageToMember(message.member, 'Hi there mentor, thank you very much for being part of HackCamp 2020 and for joining our discord!');
-                discordServices.replaceRoleToMember(message.member, discordServices.guestRole, discordServices.mentorRole);
-                discordServices.discordLog(message.guild, "Verified email " + email +
-                " successfully and he is now a mentor!");
-                break;
-            case firebaseServices.status.MENTOR_IN_USE:
-                discordServices.sendMessageToMember(message.member, 'Hi there mentor, thank you very much for being part of HackCamp 2020, we would love to give you access ' +
-                'to our discord but the email you used to verify is already in use! If you think this is a mistake in our part please ' + 
-                'let us know in the welcome-support channel.');
-=======
-                embed.addField('You Have Been Verified!', 'Hi there sponsor, thank you very much for being part of nwHacks and for joining our discord!');
+                embed.addField('You Have Been Verified!', 'Hi there sponsor, thank you very much for being part of HackCamp and for joining our discord!');
                 discordServices.replaceRoleToMember(message.member, discordServices.guestRole, discordServices.sponsorRole);
                 discordServices.discordLog(message.guild, "Verified email " + email + " successfully and they are now a sponsor!");
                 break;
             case firebaseServices.status.MENTOR_SUCCESS:
-                embed.addField('You Have Been Verified!', 'Hi there mentor, thank you very much for being part of nwHacks and for joining our discord!');
+                embed.addField('You Have Been Verified!', 'Hi there mentor, thank you very much for being part of HackCamp and for joining our discord!');
                 discordServices.replaceRoleToMember(message.member, discordServices.guestRole, discordServices.mentorRole);
                 discordServices.discordLog(message.guild, "Verified email " + email + " successfully and he is now a mentor!");
->>>>>>> 758b67b6
                 break;
             case firebaseServices.status.STAFF_SUCCESS:
                 embed.addField('Welcome To Your Server!', 'Welcome to your discord server! If you need to know more about what I can do please call !help.');
