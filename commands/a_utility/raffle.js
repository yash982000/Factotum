const PermissionCommand = require('../../classes/permission-command');
const discordServices = require('../../discord-services');
const Discord = require('discord.js');

/**
 * The Raffle class randomly picks a set number of winners from all members in a Discord server that have a role ending in a 1-2 digit 
 * number. Can only be run in Admin console.
 * 
 * @param numberOfWinners - number of winners to be drawn
 */
module.exports = class Raffle extends PermissionCommand {
    constructor(client) {
        super(client, {
            name: 'raffle',
            group: 'a_utility',
            memberName: 'draw raffle winners',
            description: 'parses each hacker for their stamps and draws winners from them, one entry per stamp',
            guildOnly: true,
            args: [
                {
                    key: 'numberOfWinners',
                    prompt: 'number of winners to be selected',
                    type: 'integer'
                },
            ]
        },
        {
            channelID: discordServices.adminConsoleChannel,
            channelMessage: 'This command can only be used in the admin console!',
            roleID: discordServices.adminRole,
            roleMessage: 'You do not have permision for this command, only admins can use it!',
        });
    }

    /**
     * Main function which looks at every member's roles, identifies all that end in a number, and adds the member's id that many times 
     * into an array. Then it chooses random numbers and picks the id corresponding to that index until it has numberOfWinners unique 
     * winners.
     * 
     * @param {message} message - message used to call the command
     * @param {integer} numberOfWinners - number of winners to be drawn
     */
    async runCommand(message, {numberOfWinners}) {
        //check that numberOfWinners is less than the number of people with stamp roles or it will infinite loop
        var memberCount = message.guild.members.cache.filter(member => member.roles.cache.has(discordServices.attendeeRole)).size;
        if (memberCount <= numberOfWinners) {
            message.channel.send("Whoa there, you have more winners than hackers!").then((msg) => {
                msg.delete({ timeout: 5000 })
            });
            return;
        }

        //array to contain the ids
<<<<<<< HEAD
        var entries = new Array(); 
=======
        var entries = new Array(20000);  //array size subject to change
        //variable to track location in array
        var position = {value:0};
>>>>>>> 4c9884b8
        
        await message.guild.members.cache.forEach(member => {
            entries = this.addEntries(member, entries);
        });

        //number of array spaces that are actually occupied by ids
<<<<<<< HEAD
        var length = entries.length;
=======
        var length = Object.keys(entries).length;
>>>>>>> 4c9884b8
        //set to keep track of winners
        let winners = new Set();
        //randomly generate a number and add the corresponding winner into the set
        while (winners.size < numberOfWinners) {
            var num = Math.floor(Math.random() * length);
            var winner = entries[num];
            winners.add(winner);
        }
        winners = Array.from(winners);
        const embed = new Discord.MessageEmbed()
            .setColor(discordServices.embedColor)
            .setTitle('The winners of the raffle draw are:')
            .setDescription('<@' + winners.join('><@') + '>');
        await message.channel.send(embed);
    }

    /**
     * Function that takes a member and checks through all their roles to see if they have a stamp role. If they do, they get entered into
     * the entries array that many times.
     * @param {member} member - given member to check roles and add entries for
     * @param {Array} entries - array from runCommand to collect entries
<<<<<<< HEAD
     */
    addEntries(member, entries) {
        //don't add entries if member is a bot
        if (member.user.bot) {
            return entries;
=======
     * @param {Object} pos - first empty position in array entries
     */
    addEntries(member, entries, pos) {
        //don't add entries if member is a bot
        if (member.user.bot) {
            return;
>>>>>>> 4c9884b8
        }
        
        var stampRole;
        //loop through member's roles and save the role that ends in a number, if any
        member.roles.cache.forEach(role => {
            var curr = role.name.substring(role.name.length - 2);
            if (!isNaN(curr)) {
                stampRole = role;
            }
        });
        //if member has no stamp roles, return
        if (stampRole == null) {
            return entries;
        }
        
        var stampNumber = parseInt(stampRole.name.slice(-2));

        var i;
        //starting from the first empty value in entries indicated by pos.value, add member's id stampNumber times 
<<<<<<< HEAD
        for (i = 0; i < stampNumber; i++) {
            entries.push(member.user.id);
=======
        for (i = pos.value; i < stampNumber + pos.value; i++) {
            entries[i] = member.user.id;
>>>>>>> 4c9884b8
        }
        return entries;
    }
}<|MERGE_RESOLUTION|>--- conflicted
+++ resolved
@@ -51,24 +51,15 @@
         }
 
         //array to contain the ids
-<<<<<<< HEAD
         var entries = new Array(); 
-=======
-        var entries = new Array(20000);  //array size subject to change
-        //variable to track location in array
-        var position = {value:0};
->>>>>>> 4c9884b8
         
         await message.guild.members.cache.forEach(member => {
             entries = this.addEntries(member, entries);
         });
 
         //number of array spaces that are actually occupied by ids
-<<<<<<< HEAD
+
         var length = entries.length;
-=======
-        var length = Object.keys(entries).length;
->>>>>>> 4c9884b8
         //set to keep track of winners
         let winners = new Set();
         //randomly generate a number and add the corresponding winner into the set
@@ -90,20 +81,11 @@
      * the entries array that many times.
      * @param {member} member - given member to check roles and add entries for
      * @param {Array} entries - array from runCommand to collect entries
-<<<<<<< HEAD
-     */
+
     addEntries(member, entries) {
         //don't add entries if member is a bot
         if (member.user.bot) {
             return entries;
-=======
-     * @param {Object} pos - first empty position in array entries
-     */
-    addEntries(member, entries, pos) {
-        //don't add entries if member is a bot
-        if (member.user.bot) {
-            return;
->>>>>>> 4c9884b8
         }
         
         var stampRole;
@@ -123,13 +105,8 @@
 
         var i;
         //starting from the first empty value in entries indicated by pos.value, add member's id stampNumber times 
-<<<<<<< HEAD
         for (i = 0; i < stampNumber; i++) {
             entries.push(member.user.id);
-=======
-        for (i = pos.value; i < stampNumber + pos.value; i++) {
-            entries[i] = member.user.id;
->>>>>>> 4c9884b8
         }
         return entries;
     }
