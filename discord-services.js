
const firebaseActivity = require('./firebase-services/firebase-services-activities');

<<<<<<< HEAD
var guestRole = '774734424045649950';
var hackerRole = '784252997327650816';
var attendeeRole = '774735971375120404';
var mentorRole = '774734376222195755';
var sponsorRole = '774734345968812043';
var staffRole = '774734326554296320';
var adminRole = '773400712234663965';
var everyoneRole = '772898802604310538';
var stamp0Role = '781404710779224115';
var stamp1Role = '781404761273794601';
var stamp2Role = '781404765133078549';
var stamp3Role = '781404766974640128';
var stamp4Role = '781404767809044491';
var stamp5Role = '781404768336609290';
var stamp6Role = '781404769133527040';
var stamp7Role = '781404769691631627';
var stamp8Role = '781404770476097536';
var stamp9Role = '781404770803908609';
var stamp10Role = '781404771612622868';
var stamp11Role = '782684457357410314';
var stamp12Role = '782684483072950272';
=======
// Available Roles
var guestRole = '742896900419747961';
var hackerRole = '738519785028976741';
var attendeeRole = '742896999556448357';
var mentorRole = '747527454200955051';
var sponsorRole = '738519983981723748';
var staffRole = '738519363904077916';
var adminRole = '738491577596641311';
var everyoneRole = '738475671977722058';
var stamp0Role = '776690929557831680';
var stamp1Role = '776694051482107944';
var stamp2Role = '777163284679229461';
var stamp3Role = '777163346456870913';
var stamp4Role = '777163367814922250';
var stamp5Role = '777163388631253002';
var stamp6Role = '777163410269011990';
var stamp7Role = '777163427328163850';
var stamp8Role = '777163452560048168';
var stamp9Role = '777163468053938186';
var stamp10Role = '777163488019480586';
var stamp11Role = '777163506902237196';
var stamp12Role = '777163524568776704';
var stamp12Role = '777163524568776704';
>>>>>>> 904c735e
var stamp13Role = '784224112909221948';
var stamp14Role = '784224898230779945';
var stamp15Role = '784224924633923635';
var stamp16Role = '784224924633923635';
var stamp17Role = '784224964001005589';
var stamp18Role = '784224981386133525';
var stamp19Role = '784224999698726942';
var stamp20Role = '784225017172590622';
module.exports.everyoneRole = everyoneRole;
module.exports.hackerRole = hackerRole;
module.exports.guestRole = guestRole;
module.exports.adminRole = adminRole;
module.exports.attendeeRole = attendeeRole;
module.exports.mentorRole = mentorRole;
module.exports.sponsorRole = sponsorRole;
module.exports.staffRole = staffRole;
module.exports.stamp0Role = stamp0Role;
module.exports.stamp1Role = stamp1Role;
module.exports.stamp2Role = stamp2Role;
module.exports.stamp3Role = stamp3Role;
module.exports.stamp4Role = stamp4Role;
module.exports.stamp5Role = stamp5Role;
module.exports.stamp6Role = stamp6Role;
module.exports.stamp7Role = stamp7Role;
module.exports.stamp8Role = stamp8Role;
module.exports.stamp9Role = stamp9Role;
module.exports.stamp10Role = stamp10Role;
module.exports.stamp11Role = stamp11Role;
module.exports.stamp12Role = stamp12Role;
module.exports.stamp13Role = stamp13Role;
module.exports.stamp14Role = stamp14Role;
module.exports.stamp15Role = stamp15Role;
module.exports.stamp16Role = stamp16Role;
module.exports.stamp17Role = stamp17Role;
module.exports.stamp18Role = stamp18Role;
module.exports.stamp19Role = stamp19Role;
module.exports.stamp20Role = stamp20Role;


// other project wide vars
var embedColor = '#26fff4';
module.exports.embedColor = embedColor;
var questionEmbedColor = '#f4ff26';
module.exports.questionEmbedColor = questionEmbedColor;
var announcementEmbedColor = '#8f26ff';
module.exports.announcementEmbedColor = announcementEmbedColor;
var tfTeamEmbedColor = '#1929ff';
module.exports.tfTeamEmbedColor = tfTeamEmbedColor;
var tfHackerEmbedColor = '#ff33f1';
module.exports.tfHackerEmbedColor = tfHackerEmbedColor;
var specialDMEmbedColor = '#fc6b03';
module.exports.specialDMEmbedColor = specialDMEmbedColor;

const blackList = new Map();
module.exports.blackList = blackList;

var stampCollectTime = 60;
module.exports.stampCollectTime = stampCollectTime;

// Common channels

// announcement channel
var announcementChannel = '773402116173332490';
module.exports.announcementChannel = announcementChannel;

// where hackers join the wait list to talk to a sponsor
// at the moment its only one, planned to extend to multiple
var boothingWaitList = '748370272049954927';
module.exports.boothingWaitList = boothingWaitList;
// only sponsors should have access to this channel, this is
// where they accept/get the next group to talk to them
var sponsorConsoleChannel = '748397163997954108';
module.exports.sponsorConsoleChannel = sponsorConsoleChannel;
// the category where the sponsorConsole and boothingwaitlist
// channels are, used to add more private voice channels
var sponsorCategory = '738528333935018034';
module.exports.sponsorCategory = sponsorCategory;

// console where most commands are accessible, only staff
// should have access to this
var adminConsolChannel = '774754336215269386';
// channel where the bot can log important things like verifications, 
// clear chat calls, etc
var adminLogChannel = '774754260570079252';

// channel where guests will use the !verify command,
// usualy the welcome channel
var welcomeChannel = '773401606120800257';
module.exports.welcomeChannel = welcomeChannel;

// where hackers can call the !attend command, usually a 
// hidden channel in a hidden category, open only day of the event
var attendChannel = '774754493081714699';
module.exports.attendChannel = attendChannel;

// where hackers can emoji to let the bot know if they are looking
// for a team or a hacker(s)
var teamformationChannel = '782500884545273886';
module.exports.teamformationChannel = teamformationChannel;
// channel where team bios are posted, hackers shouldn't be able to post
var recruitingChannel = '782506417079713802';
module.exports.recruitingChannel = recruitingChannel;
// channel where hacker bios are posted, hackers shouldn't be able to post
var lookingforteamChannel = '782506451746816000';
module.exports.lookingforteamChannel = lookingforteamChannel;

// where hackers and other users can call the !createchannel command
// to create new private channels for them and their team
var channelcreationChannel = '754396445494214789';
module.exports.channelcreationChannel = channelcreationChannel;

// where the bot will send reports to
// should be a admin or mod only channel
var incomingReportChannel = '782683901998137355';
module.exports.incomingReportChannel = incomingReportChannel;


// naming conventions

var activityTextChannelName = 'activity-banter';
module.exports.activityTextChannelName = activityTextChannelName;

var activityVoiceChannelName = 'activity-room';
module.exports.activityVoiceChannelName = activityVoiceChannelName;


// helper function

// Checks if the memeber has a role, returns true if it does
function checkForRole(member, role) {
    return member.roles.cache.has(role);
}
module.exports.checkForRole = checkForRole;

// Send a Direct meesage to a member, option to delete after 5 seconds
async function sendMessageToMember(member, message, isDelete = false) {
    var msg = await member.send(message);
    if (isDelete === true) {
        msg.delete({timeout: 5000})
    }
    return msg;
}
module.exports.sendMessageToMember = sendMessageToMember;

// Add a role to a member
function addRoleToMember(member, addRole) {
    member.roles.add(addRole).catch(error => {
        // try one more time
        member.roles.add(addRole).catch(error => {
            // now send error to admins
            discordLog(member.guild, '@everyone The member <@' + member.user.id + '> did not get the role' + member.guild.roles.cache.get(addRole) +' please help me!');
        });
    });
}
module.exports.addRoleToMember = addRoleToMember;

// Remove a role to a member
function removeRolToMember(member, removeRole) {
    member.roles.remove(removeRole).catch(error => {
        // try one more time
        member.roles.remove(removeRole).catch(error => {
            // now send error to admins
            discordLog(member.guild, '@everyone The member <@' + member.user.id + '> did not get the role ' + member.guild.roles.cache.get(removeRole) + ', please help me!');
        });
    });
}
module.exports.removeRolToMember = removeRolToMember;

// Replaces one role for the other
function replaceRoleToMember(member, removeRole, addRole) {
    addRoleToMember(member, addRole);
    removeRolToMember(member, removeRole);
}
module.exports.replaceRoleToMember = replaceRoleToMember;

// Log a message on the log channel
function discordLog(guild, message) {
    guild.channels.cache.get(adminLogChannel).send(message);
}
module.exports.discordLog = discordLog;

// reply to message and delete 5 seconds later
async function replyAndDelete(message, reply) {
    var msg = await message.reply(reply);
    msg.delete({timeout: 5000});
}
module.exports.replyAndDelete = replyAndDelete;

// true if channel is admin console channel
function isAdminConsole(channel) {
    return channel.id === adminConsolChannel;
}
module.exports.isAdminConsole = isAdminConsole;

// will add given number of voice channels to the given activity, the category object of the activity is necessary
async function addVoiceChannelsToActivity(activityName, number, category, channelManager, isPrivate, maxUsers = 0) {
    // udpate db and get total number of channels
    var total = await firebaseActivity.addVoiceChannels(activityName, number);

    // grab index where channel naming should stampt, in case there are already channels made
    var index = total - number;

    // create voice channels
    for (; index < total; index++) {
        channelManager.create('🔊Room' + '-' + index, {
            type: 'voice', 
            parent: category, 
            userLimit: maxUsers === 0 ? undefined : maxUsers
        }).then(channel => {
            channel.updateOverwrite(attendeeRole, {VIEW_CHANNEL: isPrivate ? false : true, USE_VAD: true, SPEAK: true});
            channel.updateOverwrite(sponsorRole, {VIEW_CHANNEL: isPrivate ? false : true, USE_VAD: true, SPEAK: true});
            channel.updateOverwrite(mentorRole, {MOVE_MEMBERS: true, USE_VAD: true});
        }).catch(console.error);
    }

    return total;
}
module.exports.addVoiceChannelsToActivity = addVoiceChannelsToActivity;

// will remove given number of voice channels from the activity
// returns the final number of channels in the activity
async function removeVoiceChannelsToActivity(activityName, number, category){
    // udpate db and get total number of channels
    var total = await firebaseActivity.removeVoiceChannels(activityName, number);

    // grab the final number of channels there should be, no less than 0
    var final = total - number;
    if (final < 0) {
        final = 0;
    }

    // grab index where channel naming should stampt, in case there are already channels made
    // we remove one because we are counting from 0
    // remove voice channels
    for (var index = total - 1; index >= final; index--) {
        var channelName = '🔊Room' + '-' + index;
        var channel = await category.children.find(channel => channel.name.endsWith(channelName));
        if (channel != undefined) {
            deleteChannel(channel);
        }
    }

    return final;
}
module.exports.removeVoiceChannelsToActivity = removeVoiceChannelsToActivity;

// will make all voice channels except the general one private to attendees and sponsors
async function changeVoiceChannelPermissions(activityName, category, toHide) {
    // udpate db and get total number of channels
    var total = await firebaseActivity.numOfVoiceChannels(activityName);

    // grab index where channel naming should stampt, in case there are already channels made
    // we remove one because we are counting from 0
    // remove voice channels
    for (var index = total - 1; index >= 0; index--) {
        var channelName = 'Room' + '-' + index;
        var channel = await category.children.find(channel => channel.name.endsWith(channelName));
        if (channel != undefined) {
            channel.updateOverwrite(attendeeRole, {VIEW_CHANNEL: toHide ? false : true});
            channel.updateOverwrite(sponsorRole, {VIEW_CHANNEL: toHide ? false : true});
        }
    }
}
module.exports.changeVoiceChannelPermissions = changeVoiceChannelPermissions;

// will add a max amount of users to the activity voice channels
async function addLimitToVoiceChannels(activityName, category, limit) {
    // udpate db and get total number of channels
    var total = await firebaseActivity.numOfVoiceChannels(activityName);

    // grab index where channel naming should stampt, in case there are already channels made
    // we remove one because we are counting from 0
    // remove voice channels
    for (var index = total - 1; index >= 0; index--) {
        var channelName = '🔊Room' + '-' + index;
        var channel = await category.children.find(channel => channel.name.endsWith(channelName));
        if (channel != undefined) {
            await channel.edit({userLimit: limit});
        }
    }
}
module.exports.addLimitToVoiceChannels = addLimitToVoiceChannels;

// deletes a message if the message hasn't been deleted already
function deleteMessage(message, timeout = 0) {
    if (message.deleted === false) {
        message.delete({timeout: timeout});
    }
}
module.exports.deleteMessage = deleteMessage;

async function deleteChannel(channel) {
    if (!channel.deleted) {
        await channel.delete().catch(console.error);
    }
}
module.exports.deleteChannel = deleteChannel;<|MERGE_RESOLUTION|>--- conflicted
+++ resolved
@@ -1,7 +1,6 @@
 
 const firebaseActivity = require('./firebase-services/firebase-services-activities');
 
-<<<<<<< HEAD
 var guestRole = '774734424045649950';
 var hackerRole = '784252997327650816';
 var attendeeRole = '774735971375120404';
@@ -12,48 +11,23 @@
 var everyoneRole = '772898802604310538';
 var stamp0Role = '781404710779224115';
 var stamp1Role = '781404761273794601';
-var stamp2Role = '781404765133078549';
+var stamp2Role = '781404770476097536';
 var stamp3Role = '781404766974640128';
-var stamp4Role = '781404767809044491';
-var stamp5Role = '781404768336609290';
-var stamp6Role = '781404769133527040';
-var stamp7Role = '781404769691631627';
-var stamp8Role = '781404770476097536';
-var stamp9Role = '781404770803908609';
+var stamp4Role = '781404765133078549';
+var stamp5Role = '784224898230779945';
+var stamp6Role = '781404768336609290';
+var stamp7Role = '784224981386133525';
+var stamp8Role = '784224964001005589';
+var stamp9Role = '781404767809044491';
 var stamp10Role = '781404771612622868';
-var stamp11Role = '782684457357410314';
+var stamp11Role = '781404769691631627';
 var stamp12Role = '782684483072950272';
-=======
-// Available Roles
-var guestRole = '742896900419747961';
-var hackerRole = '738519785028976741';
-var attendeeRole = '742896999556448357';
-var mentorRole = '747527454200955051';
-var sponsorRole = '738519983981723748';
-var staffRole = '738519363904077916';
-var adminRole = '738491577596641311';
-var everyoneRole = '738475671977722058';
-var stamp0Role = '776690929557831680';
-var stamp1Role = '776694051482107944';
-var stamp2Role = '777163284679229461';
-var stamp3Role = '777163346456870913';
-var stamp4Role = '777163367814922250';
-var stamp5Role = '777163388631253002';
-var stamp6Role = '777163410269011990';
-var stamp7Role = '777163427328163850';
-var stamp8Role = '777163452560048168';
-var stamp9Role = '777163468053938186';
-var stamp10Role = '777163488019480586';
-var stamp11Role = '777163506902237196';
-var stamp12Role = '777163524568776704';
-var stamp12Role = '777163524568776704';
->>>>>>> 904c735e
-var stamp13Role = '784224112909221948';
-var stamp14Role = '784224898230779945';
+var stamp13Role = '782684457357410314';
+var stamp14Role = '784224112909221948';
 var stamp15Role = '784224924633923635';
-var stamp16Role = '784224924633923635';
-var stamp17Role = '784224964001005589';
-var stamp18Role = '784224981386133525';
+var stamp16Role = '784224943730327592';
+var stamp17Role = '781404770803908609';
+var stamp18Role = '781404769133527040';
 var stamp19Role = '784224999698726942';
 var stamp20Role = '784225017172590622';
 module.exports.everyoneRole = everyoneRole;
@@ -110,7 +84,7 @@
 // Common channels
 
 // announcement channel
-var announcementChannel = '773402116173332490';
+var announcementChannel = '784254136040161310';
 module.exports.announcementChannel = announcementChannel;
 
 // where hackers join the wait list to talk to a sponsor
