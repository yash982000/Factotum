--- conflicted
+++ resolved
@@ -24,10 +24,6 @@
         });
     }
 
-<<<<<<< HEAD
-=======
-  
->>>>>>> 4c4943b4
     /**
      * 
      * @param {Discord.Message} message - a message
@@ -44,11 +40,7 @@
             giveHelpEmoji: await Prompt.reactionPrompt('What is the give help emoji?', message.channel, message.author.id),
             requestTicketEmoji: await Prompt.reactionPrompt('What is the request ticket emoji?', message.channel, message.author.id),
             addRoleEmoji: await Prompt.reactionPrompt('What is the add role emoji?', message.channel, message.author.id),
-<<<<<<< HEAD
-        }, message.guild);
-=======
         });
->>>>>>> 4c4943b4
 
         let adminConsole = message.guild.channels.resolve(discordServices.adminConsoleChannel);
 
