--- conflicted
+++ resolved
@@ -57,55 +57,9 @@
             ]});
         }
 
-<<<<<<< HEAD
         activity.archive(archiveCategory);
 
         // report success of coffee chat creation
         discordServices.replyAndDelete(message,'Activity named: ' + activity.name + ' is now archived.');
-=======
-        // get category
-        if (categoryChannelKey === '') {
-            var category = await message.guild.channels.cache.find(channel => channel.type === 'category' && channel.name.endsWith(activityName));
-        } else {
-            var category = message.guild.channels.resolve(categoryChannelKey);
-        }
-
-        // if no activity category then report failure and return
-        if (category === undefined) {
-            discordServices.replyAndDelete(message,'The activity named: ' + activityName +', does not exist! No action taken.');
-            return;
-        }
-
-        if (textChannelKey === '') {
-            var generalText = await category.children.find(channel => channel.type === 'text'  && channel.name.endsWith(discordServices.activityTextChannelName));
-        } else {
-            var generalText = message.guild.channels.resolve(textChannelKey);
-        }
-
-        // move text channel
-        await generalText.setParent(archiveCategory);
-        await generalText.setName(activityName + '-banter');
-
-        // remove all text channels except text
-        var channels = category.children.array();
-
-        for (var i = 0; i < channels.length; i++) {
-            // console.log('trying to remove ' + channels[i].name);
-            discordServices.blackList.delete(channels[i].id);
-            await discordServices.deleteChannel(channels[i]);
-            // console.log('removed ' + channels[i].name);
-        }
-
-        // remove category
-        await discordServices.deleteChannel(category);
-        // console.log('deleted the category');
-
-        firebaseActivity.remove(activityName);
-        // console.log('deleted firebase category');
-
-        // report success of coffee chat creation
-        discordServices.replyAndDelete(message,'Activity named: ' + activityName + ' is now archived.');
->>>>>>> a096d776
-        // console.log('end of archive command.');
     }
 }; 