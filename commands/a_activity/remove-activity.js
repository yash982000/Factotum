--- conflicted
+++ resolved
@@ -71,11 +71,7 @@
 
         var listOfChannels = category.children.array();
         for(var i = 0; i < listOfChannels.length; i++) {
-<<<<<<< HEAD
             await discordServices.deleteChannel(listOfChannels[i]);
-=======
-            await listOfChannels[i].delete().catch(console.error);
->>>>>>> 758b67b6
         }
 
         await category.delete().catch(console.error);
