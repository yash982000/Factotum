--- conflicted
+++ resolved
@@ -16,7 +16,6 @@
         });
     }
 
-<<<<<<< HEAD
     /**
      * Required class by children, should contain the command code.
      * @param {Message} message - the message that has the command
@@ -26,74 +25,6 @@
 
         let taChannel, assistanceChannel = await activity.makeWorkshop();
 
-=======
-    // Run function -> command body
-    async run(message, { activityName, categoryChannelKey, textChannelKey, voiceChannelKey}) {
-        discordServices.deleteMessage(message);
-
-        // make sure command is only used in the admin console
-        if (!discordServices.isAdminConsole(message.channel)) {
-            discordServices.replyAndDelete(message, 'This command can only be used in the admin console!');
-            return;
-        }
-        // only memebers with the Hacker tag can run this command!
-        if (!(discordServices.checkForRole(message.member, discordServices.staffRole))) {
-            discordServices.replyAndDelete(message, 'You do not have permission for this command, only staff can use it!');
-            return;
-        }
-
-        // get category
-        if (categoryChannelKey === '') {
-            var category = await message.guild.channels.cache.find(channel => channel.type === 'category' && channel.name.endsWith(activityName)).catch(console.error);
-        } else {
-            var category = message.guild.channels.resolve(categoryChannelKey);
-        }
-        
-
-        // make sure the workshop exists, else return
-        if (category === undefined) {
-            discordServices.replyAndDelete(message, 'The activity named: ' + activityName + ', does not exist! Did not create voice channels.');
-            return;
-        }
-
-        // grab general voice and update permission to no speak for attendees
-        if (voiceChannelKey === '') {
-            var generalVoice = await category.children.find(channel.type === 'voice'  && channel.name.endsWith(activityName + '-general-voice')).catch(console.error);
-        } else {
-            var generalVoice = message.guild.channels.resolve(voiceChannelKey);
-        }
-        
-        generalVoice.updateOverwrite(discordServices.attendeeRole, {
-            SPEAK: false
-        }).catch(console.error);
-        generalVoice.updateOverwrite(discordServices.mentorRole, {
-            SPEAK: true,
-            MOVE_MEMBERS: true,
-        }).catch(console.error);
-        generalVoice.updateOverwrite(discordServices.staffRole, {
-            SPEAK: true,
-            MOVE_MEMBERS: true,
-        });
-
-        // create TA console
-        var taChannel = await message.guild.channels.create(':🧑🏽‍🏫:' + 'ta-console', {
-            type: 'text', 
-            parent: category, 
-            topic: 'The TA console, here TAs can chat, communicate with the workshop lead, look at the wait list, and send polls!',
-        });
-        taChannel.updateOverwrite(discordServices.attendeeRole, {VIEW_CHANNEL: false});
-        taChannel.updateOverwrite(discordServices.sponsorRole, {VIEW_CHANNEL: false});
-
-        // create question and help channel for hackers
-        var helpChannel = await message.guild.channels.create('🙋🏽' + 'assistance', { 
-            type: 'text', 
-            parent: category, 
-            topic: 'For hackers to request help from TAs for this workshop, please don\'t send any other messages!'
-        });
-        // add helpChannel to the black list
-        discordServices.blackList.set(helpChannel.id, 5000);
-
->>>>>>> a096d776
     // important variables and embeds
         // pullInFunctionality is default to true
         var pullInFunctonality = true;
@@ -170,11 +101,7 @@
                     commandRegistry.findCommands('workshop-polls', true)[0].run(message, { activityName: activityName, question: 'explanations', targetChannelKey: textChannelKey });
                 }
             });
-<<<<<<< HEAD
-        });
-=======
-        }).catch(console.error);
->>>>>>> a096d776
+        });
 
         // embed message for TA console
         const taEmbed = new Discord.MessageEmbed()
@@ -187,10 +114,6 @@
         taConsole.pin();
         taConsole.react('🤝');
 
-<<<<<<< HEAD
-
-=======
->>>>>>> a096d776
     // Hacker Side
         // message embed for helpChannel
         const helpEmbed = new Discord.MessageEmbed()
@@ -201,11 +124,7 @@
             .addField('Advanced Question or Code Assistance', 'If you have a more advanced question, or need code assistance, click the 🧑🏽‍🏫 emoji for live TA assistance! Join the ' +  discordServices.activityVoiceChannelName + ' voice channel if not already there!');
 
         // send message with embed and react with emoji
-<<<<<<< HEAD
         var helpMessage = await assistanceChannel.send(helpEmbed);
-=======
-        var helpMessage = await helpChannel.send(helpEmbed).catch(console.error);
->>>>>>> a096d776
         helpMessage.pin();
         helpMessage.react('🧑🏽‍🏫');
 
