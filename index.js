--- conflicted
+++ resolved
@@ -143,14 +143,9 @@
 // If someone joins the server they get the guest role!
 bot.on('guildMemberAdd', member => {
     discordServices.addRoleToMember(member, discordServices.guestRole);
-<<<<<<< HEAD
-    member.send("Welcome to the HackCamp 2020 Server, please verify your status with us in the welcome channel" +
-        " by using the !verify <your email> command. If you have any questions feel free to contact our staff " +
-        "at the welcome-support channel. We are so excited to have you here!");
-=======
 
     var embed = new Discord.MessageEmbed()
-        .setTitle('Welcome to the nwHacks Server!')
+        .setTitle('Welcome to the HackCamp 2020 Server!')
         .setDescription('We are very excited to have you here!')
         .addField('Gain more access by verifying yourself!', 'Go back to the welcome channel and use the !verify command. More info there!')
         .addField('Have a question?', 'Go to the welcome-assistance channel to talk with our staff!')
@@ -158,7 +153,6 @@
         .setColor(discordServices.embedColor);
 
     member.send(embed);
->>>>>>> 92bfcebf
 });
 
 bot.login(config.token).catch(console.error);
