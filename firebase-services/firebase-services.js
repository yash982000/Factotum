--- conflicted
+++ resolved
@@ -64,10 +64,7 @@
 }
 module.exports.getQuestion = getQuestion;
 
-<<<<<<< HEAD
-=======
 
->>>>>>> 4c4943b4
 /**
  * Verifies the mentor/sponsor/staff member via their email.
  * @param {String} email - the user email
@@ -91,7 +88,6 @@
         }
     }
     return status.FAILURE;
-<<<<<<< HEAD
 }
 
 
@@ -120,36 +116,6 @@
 
 
 /**
-=======
-}
-
-
-/**
- * Verify a hacker by their email. Will make sure the hacker was accepted.
- * @param {String} email - the email of the hacker to verify
- * @param {String} id - the user's discord id snowflake
- * @private
- * @returns {Promise<String>} - one of the status constants
- */
-async function verifyHacker(email, id) {
-    var userRef = nwDB.collection('Hackathons').doc('nwHacks2021').collection('Applicants').where('basicInfo.email', '==', email).limit(1);
-    var user = (await userRef.get()).docs[0];
-
-    if (user != undefined) {
-        let data = user.data();
-        if (data['status'].applicationStatus === 'accepted' && (data['discord.isVerified'] == null || data['discord.isVerified'] == false) ) {
-            // user.ref.update({
-            //     'discord.id' : id,
-            //     'discord.isVerified' : true,
-            // });
-            return status.HACKER_SUCCESS;
-        } else return status.HACKER_IN_USE;
-    } else return status.FAILURE;
-}
-
-
-/**
->>>>>>> 4c4943b4
  * Verifies a discord member.
  * @param {String} email - member's email with which to verify
  * @param {String} id - member's discord id snowlfake
